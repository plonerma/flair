import logging
import typing
from abc import ABC
from collections import OrderedDict
from pathlib import Path
from typing import Any, Dict, List, Optional, Set, Tuple, Union

import numpy as np
import torch
from sklearn.metrics.pairwise import cosine_similarity
from sklearn.preprocessing import minmax_scale
from tqdm import tqdm

import flair
from flair.data import Corpus, Dictionary, Sentence, Span
from flair.datasets import DataLoader, FlairDatapointDataset
from flair.embeddings import (
    TokenEmbeddings,
    TransformerDocumentEmbeddings,
    TransformerWordEmbeddings,
)
from flair.file_utils import cached_path
from flair.models.sequence_tagger_model import SequenceTagger
from flair.models.text_classification_model import TextClassifier
from flair.training_utils import store_embeddings

log = logging.getLogger("flair")


class FewshotClassifier(flair.nn.Classifier[Sentence], ABC):
    def __init__(self):
        self._current_task = None
        self._task_specific_attributes = {}
        self.label_nearest_map = None
        self.tars_model: flair.nn.Classifier[Sentence]
        self.separator: str

        super(FewshotClassifier, self).__init__()

    def forward_loss(self, data_points: Union[List[Sentence], Sentence]) -> Tuple[torch.Tensor, int]:
        if not isinstance(data_points, list):
            data_points = [data_points]

        # Transform input data into TARS format
        sentences = self._get_tars_formatted_sentences(data_points)

        loss, count = self.tars_model.forward_loss(sentences)
        return loss, count

    @property
    def tars_embeddings(self):
        raise NotImplementedError

    def _get_tars_formatted_sentence(self, label, sentence):
        raise NotImplementedError

    def _get_tars_formatted_sentences(self, sentences: List[Sentence]):
        label_text_pairs = []
        all_labels = [label.decode("utf-8") for label in self.get_current_label_dictionary().idx2item]
        for sentence in sentences:
            label_text_pairs_for_sentence = []
            if self.training and self.num_negative_labels_to_sample is not None:
                positive_labels = list(
                    OrderedDict.fromkeys([label.value for label in sentence.get_labels(self.label_type)])
                )

                sampled_negative_labels = self._get_nearest_labels_for(positive_labels)

                for label in positive_labels:
                    label_text_pairs_for_sentence.append(self._get_tars_formatted_sentence(label, sentence))
                for label in sampled_negative_labels:
                    label_text_pairs_for_sentence.append(self._get_tars_formatted_sentence(label, sentence))

            else:
                for label in all_labels:
                    label_text_pairs_for_sentence.append(self._get_tars_formatted_sentence(label, sentence))
            label_text_pairs.extend(label_text_pairs_for_sentence)

        return label_text_pairs

    def _get_nearest_labels_for(self, labels):
        # if there are no labels, return a random sample as negatives
        if len(labels) == 0:
            tags = self.get_current_label_dictionary().get_items()
            import random

            sample = random.sample(tags, k=self.num_negative_labels_to_sample)
            return sample

        already_sampled_negative_labels = set()

        # otherwise, go through all labels
        for label in labels:
            plausible_labels = []
            plausible_label_probabilities = []
            for plausible_label in self.label_nearest_map[label]:
                if plausible_label in already_sampled_negative_labels or plausible_label in labels:
                    continue
                else:
                    plausible_labels.append(plausible_label)
                    plausible_label_probabilities.append(self.label_nearest_map[label][plausible_label])

            # make sure the probabilities always sum up to 1
            plausible_label_probabilities = np.array(plausible_label_probabilities, dtype="float64")
            plausible_label_probabilities += 1e-08
            plausible_label_probabilities /= np.sum(plausible_label_probabilities)

            if len(plausible_labels) > 0:
                num_samples = min(self.num_negative_labels_to_sample, len(plausible_labels))
                sampled_negative_labels = np.random.choice(
                    plausible_labels,
                    num_samples,
                    replace=False,
                    p=plausible_label_probabilities,
                )
                already_sampled_negative_labels.update(sampled_negative_labels)

        return already_sampled_negative_labels

    def train(self, mode=True):
        """Populate label similarity map based on cosine similarity before running epoch

        If the `num_negative_labels_to_sample` is set to an integer value then before starting
        each epoch the model would create a similarity measure between the label names based
        on cosine distances between their BERT encoded embeddings.
        """
        if mode and self.num_negative_labels_to_sample is not None:
            self._compute_label_similarity_for_current_epoch()
            super().train(mode)

        super().train(mode)

    def _compute_label_similarity_for_current_epoch(self):
        """
        Compute the similarity between all labels for better sampling of negatives
        """

        # get and embed all labels by making a Sentence object that contains only the label text
        all_labels = [label.decode("utf-8") for label in self.get_current_label_dictionary().idx2item]
        label_sentences = [Sentence(label) for label in all_labels]

        self.tars_embeddings.eval()  # TODO: check if this is necessary
        self.tars_embeddings.embed(label_sentences)
        self.tars_embeddings.train()

        # get each label embedding and scale between 0 and 1
        if isinstance(self.tars_embeddings, TokenEmbeddings):
            encodings_np = [sentence[0].get_embedding().cpu().detach().numpy() for sentence in label_sentences]
        else:
            encodings_np = [sentence.get_embedding().cpu().detach().numpy() for sentence in label_sentences]

        normalized_encoding = minmax_scale(encodings_np)

        # compute similarity matrix
        similarity_matrix = cosine_similarity(normalized_encoding)

        # the higher the similarity, the greater the chance that a label is
        # sampled as negative example
        negative_label_probabilities = {}
        for row_index, label in enumerate(all_labels):
            negative_label_probabilities[label] = {}
            for column_index, other_label in enumerate(all_labels):
                if label != other_label:
                    negative_label_probabilities[label][other_label] = similarity_matrix[row_index][column_index]
        self.label_nearest_map = negative_label_probabilities

    def get_current_label_dictionary(self):
        label_dictionary = self._task_specific_attributes[self._current_task]["label_dictionary"]
        return label_dictionary

    def get_current_label_type(self):
        return self._task_specific_attributes[self._current_task]["label_type"]

    def is_current_task_multi_label(self):
        return self._task_specific_attributes[self._current_task]["multi_label"]

    def add_and_switch_to_new_task(
        self,
        task_name,
        label_dictionary: Union[List, Set, Dictionary, str],
        label_type: str,
        multi_label: bool = True,
        force_switch: bool = False,
    ):
        """
        Adds a new task to an existing TARS model. Sets necessary attributes and finally 'switches'
        to the new task. Parameters are similar to the constructor except for model choice, batch
        size and negative sampling. This method does not store the resultant model onto disk.
        :param task_name: a string depicting the name of the task
        :param label_dictionary: dictionary of the labels you want to predict
        :param label_type: string to identify the label type ('ner', 'sentiment', etc.)
        :param multi_label: whether this task is a multi-label prediction problem
        :param force_switch: if True, will overwrite existing task with same name
        """
        if task_name in self._task_specific_attributes and not force_switch:
            log.warning("Task `%s` already exists in TARS model. Switching to it.", task_name)
        else:
            # make label dictionary if no Dictionary object is passed
            if isinstance(label_dictionary, Dictionary):
                label_dictionary = label_dictionary.get_items()
            if type(label_dictionary) == str:
                label_dictionary = [label_dictionary]

            # prepare dictionary of tags (without B- I- prefixes and without UNK)
            tag_dictionary = Dictionary(add_unk=False)
            for tag in label_dictionary:
                if tag == "<unk>" or tag == "O":
                    continue
                if len(tag) > 1 and tag[1] == "-":
                    tag = tag[2:]
                    tag_dictionary.add_item(tag)
                else:
                    tag_dictionary.add_item(tag)

            self._task_specific_attributes[task_name] = {
                "label_dictionary": tag_dictionary,
                "label_type": label_type,
                "multi_label": multi_label,
            }

        self.switch_to_task(task_name)

    def list_existing_tasks(self) -> Set[str]:
        """
        Lists existing tasks in the loaded TARS model on the console.
        """
        return set(self._task_specific_attributes.keys())

    def switch_to_task(self, task_name):
        """
        Switches to a task which was previously added.
        """
        if task_name not in self._task_specific_attributes:
            log.error(
                "Provided `%s` does not exist in the model. Consider calling " "`add_and_switch_to_new_task` first.",
                task_name,
            )
        else:
            self._current_task = task_name

    def _drop_task(self, task_name):
        if task_name in self._task_specific_attributes:
            if self._current_task == task_name:
                log.error(
                    "`%s` is the current task." " Switch to some other task before dropping this.",
                    task_name,
                )
            else:
                self._task_specific_attributes.pop(task_name)
        else:
            log.warning("No task exists with the name `%s`.", task_name)

    @staticmethod
    def _filter_empty_sentences(sentences: List[Sentence]) -> List[Sentence]:
        filtered_sentences = [sentence for sentence in sentences if sentence.tokens]
        if len(sentences) != len(filtered_sentences):
            log.warning(f"Ignore {len(sentences) - len(filtered_sentences)} sentence(s) with no tokens.")
        return filtered_sentences

    @property
    def label_type(self):
        return self.get_current_label_type()

    def predict_zero_shot(
        self,
        sentences: Union[List[Sentence], Sentence],
        candidate_label_set: Union[List[str], Set[str], str],
        multi_label: bool = True,
    ):
        """
        Method to make zero shot predictions from the TARS model
        :param sentences: input sentence objects to classify
        :param candidate_label_set: set of candidate labels
        :param multi_label: indicates whether multi-label or single class prediction. Defaults to True.
        """

        # check if candidate_label_set is empty
        if candidate_label_set is None or len(candidate_label_set) == 0:
            log.warning("Provided candidate_label_set is empty")
            return

        # make list if only one candidate label is passed
        if isinstance(candidate_label_set, str):
            candidate_label_set = {candidate_label_set}

        # create label dictionary
        label_dictionary = Dictionary(add_unk=False)
        for label in candidate_label_set:
            label_dictionary.add_item(label)

        # note current task
        existing_current_task = self._current_task

        # create a temporary task
        self.add_and_switch_to_new_task(
            task_name="ZeroShot",
            label_dictionary=label_dictionary,
            label_type="-".join(label_dictionary.get_items()),
            multi_label=multi_label,
            force_switch=True,  # overwrite any older configuration
        )

        try:
            # make zero shot predictions
            self.predict(sentences)
        finally:
            # switch to the pre-existing task
            self.switch_to_task(existing_current_task)
            self._drop_task("ZeroShot")

        return

<<<<<<< HEAD
    def get_used_tokens(self, corpus: Corpus) -> typing.Iterable[List[str]]:
        yield from super().get_used_tokens(corpus)
        for label in self.get_current_label_dictionary().idx2item:
            yield [label.decode("utf-8")]
        yield [self.separator]
=======
    @classmethod
    def load(cls, model_path: Union[str, Path, Dict[str, Any]]) -> "FewshotClassifier":
        from typing import cast

        return cast("FewshotClassifier", super().load(model_path=model_path))
>>>>>>> 943cab86


class TARSTagger(FewshotClassifier):
    """
    TARS model for sequence tagging. In the backend, the model uses a BERT based 5-class
    sequence labeler which given a <label, text> pair predicts the probability for each word
    to belong to one of the BIOES classes. The input data is a usual Sentence object which is inflated
    by the model internally before pushing it through the transformer stack of BERT.
    """

    static_label_type = "tars_label"

    def __init__(
        self,
        task_name: Optional[str] = None,
        label_dictionary: Optional[Dictionary] = None,
        label_type: Optional[str] = None,
        embeddings: Union[TransformerWordEmbeddings, str] = "bert-base-uncased",
        num_negative_labels_to_sample: int = 2,
        prefix: bool = True,
        **tagger_args,
    ):
        """
        Initializes a TextClassifier
        :param task_name: a string depicting the name of the task
        :param label_dictionary: dictionary of labels you want to predict
        :param embeddings: name of the pre-trained transformer model e.g.,
        'bert-base-uncased' etc
        :param num_negative_labels_to_sample: number of negative labels to sample for each
        positive labels against a sentence during training. Defaults to 2 negative
        labels for each positive label. The model would sample all the negative labels
        if None is passed. That slows down the training considerably.
        """
        super(TARSTagger, self).__init__()

        if isinstance(embeddings, str):
            embeddings = TransformerWordEmbeddings(
                model=embeddings,
                fine_tune=True,
                layers="-1",
                layer_mean=False,
            )

        # prepare TARS dictionary
        tars_dictionary = Dictionary(add_unk=False)
        tars_dictionary.add_item("entity")
        tars_dictionary.span_labels = True

        # initialize a bare-bones sequence tagger
        self.tars_model: SequenceTagger = SequenceTagger(
            hidden_size=123,
            embeddings=embeddings,
            tag_dictionary=tars_dictionary,
            tag_type=self.static_label_type,
            use_crf=False,
            use_rnn=False,
            reproject_embeddings=False,
            **tagger_args,
        )

        # transformer separator
        self.separator = str(self.tars_embeddings.tokenizer.sep_token)
        if self.tars_embeddings.tokenizer._bos_token:
            self.separator += str(self.tars_embeddings.tokenizer.bos_token)

        self.prefix = prefix
        self.num_negative_labels_to_sample = num_negative_labels_to_sample

        if task_name and label_dictionary and label_type:
            # Store task specific labels since TARS can handle multiple tasks
            self.add_and_switch_to_new_task(task_name, label_dictionary, label_type)
        else:
            log.info(
                "TARS initialized without a task. You need to call .add_and_switch_to_new_task() "
                "before training this model"
            )

    def _get_tars_formatted_sentence(self, label, sentence):
        original_text = sentence.to_tokenized_string()

        label_text_pair = (
            f"{label} {self.separator} {original_text}" if self.prefix else f"{original_text} {self.separator} {label}"
        )

        label_length = 0 if not self.prefix else len(label.split(" ")) + len(self.separator.split(" "))

        # make a tars sentence where all labels are O by default
        tars_sentence = Sentence(label_text_pair, use_tokenizer=False)

        for entity_label in sentence.get_labels(self.label_type):
            if entity_label.value == label:
                new_span = Span(
                    [tars_sentence.get_token(token.idx + label_length) for token in entity_label.data_point]
                )
                new_span.add_label(self.static_label_type, value="entity")
        tars_sentence.copy_context_from_sentence(sentence)
        return tars_sentence

    def _get_state_dict(self):
        model_state = {
            **super()._get_state_dict(),
            "current_task": self._current_task,
            "tag_type": self.get_current_label_type(),
            "tag_dictionary": self.get_current_label_dictionary(),
            "tars_model": self.tars_model,
            "num_negative_labels_to_sample": self.num_negative_labels_to_sample,
            "prefix": self.prefix,
            "task_specific_attributes": self._task_specific_attributes,
        }
        return model_state

    @staticmethod
    def _fetch_model(model_name) -> str:
        if model_name == "tars-ner":
            cache_dir = Path("models")
            model_name = cached_path(
                "https://nlp.informatik.hu-berlin.de/resources/models/tars-ner/tars-ner.pt",
                cache_dir=cache_dir,
            )

        return model_name

    @classmethod
    def _init_model_with_state_dict(cls, state, **kwargs):
        # init new TARS classifier
        model = super()._init_model_with_state_dict(
            state,
            task_name=state.get("current_task"),
            label_dictionary=state.get("tag_dictionary"),
            label_type=state.get("tag_type"),
            embeddings=state.get("tars_model").embeddings,
            num_negative_labels_to_sample=state.get("num_negative_labels_to_sample"),
            prefix=state.get("prefix"),
            **kwargs,
        )
        # set all task information
        model._task_specific_attributes = state["task_specific_attributes"]

        return model

    @property
    def tars_embeddings(self):
        return self.tars_model.embeddings

    def predict(
        self,
        sentences: Union[List[Sentence], Sentence],
        mini_batch_size=32,
        return_probabilities_for_all_classes: bool = False,
        verbose: bool = False,
        label_name: Optional[str] = None,
        return_loss=False,
        embedding_storage_mode="none",
        most_probable_first: bool = True,
    ):
        # return
        """
        Predict sequence tags for Named Entity Recognition task
        :param sentences: a Sentence or a List of Sentence
        :param mini_batch_size: size of the minibatch, usually bigger is more rapid but consume more memory,
        up to a point when it has no more effect.
        :param all_tag_prob: True to compute the score for each tag on each token,
        otherwise only the score of the best tag is returned
        :param verbose: set to True to display a progress bar
        :param return_loss: set to True to return loss
        :param label_name: set this to change the name of the label type that is predicted
        :param embedding_storage_mode: default is 'none' which is always best. Only set to 'cpu' or 'gpu' if
        you wish to not only predict, but also keep the generated embeddings in CPU or GPU memory respectively.
        'gpu' to store embeddings in GPU memory.
        """
        if label_name is None:
            label_name = self.get_current_label_type()

        # with torch.no_grad():
        if not sentences:
            return sentences

        if not isinstance(sentences, list):
            sentences = [sentences]

        Sentence.set_context_for_sentences(sentences)

        reordered_sentences = sorted(sentences, key=lambda s: len(s), reverse=True)

        dataloader = DataLoader(
            dataset=FlairDatapointDataset(reordered_sentences),
            batch_size=mini_batch_size,
        )

        # progress bar for verbosity
        if verbose:
            dataloader = tqdm(dataloader)

        overall_loss = 0
        overall_count = 0
        with torch.no_grad():
            for batch in dataloader:
                batch = self._filter_empty_sentences(batch)
                # stop if all sentences are empty
                if not batch:
                    continue

                # go through each sentence in the batch
                for sentence in batch:
                    # always remove tags first
                    sentence.remove_labels(label_name)

                    all_labels = [label.decode("utf-8") for label in self.get_current_label_dictionary().idx2item]

                    all_detected = {}
                    for label in all_labels:
                        tars_sentence = self._get_tars_formatted_sentence(label, sentence)

                        loss_and_count = self.tars_model.predict(
                            tars_sentence,
                            label_name=label_name,
                            return_loss=True,
                        )

                        overall_loss += loss_and_count[0].item()
                        overall_count += loss_and_count[1]

                        for predicted in tars_sentence.get_labels(label_name):
                            predicted.set_value(label, predicted.score)
                            all_detected[predicted] = predicted.score

                    if most_probable_first:
                        import operator

                        already_set_indices: List[int] = []

                        sorted_x = sorted(all_detected.items(), key=operator.itemgetter(1))
                        sorted_x.reverse()
                        for tuple in sorted_x:
                            # get the span and its label
                            label = tuple[0]

                            label_length = (
                                0 if not self.prefix else len(label.value.split(" ")) + len(self.separator.split(" "))
                            )

                            # determine whether tokens in this span already have a label
                            tag_this = True
                            for token in label.data_point:
                                corresponding_token = sentence.get_token(token.idx - label_length)
                                if corresponding_token is None:
                                    tag_this = False
                                    continue
                                if corresponding_token.idx in already_set_indices:
                                    tag_this = False
                                    continue

                            # only add if all tokens have no label
                            if tag_this:
                                # make and add a corresponding predicted span
                                predicted_span = Span(
                                    [sentence.get_token(token.idx - label_length) for token in label.data_point]
                                )
                                predicted_span.add_label(label_name, value=label.value, score=label.score)

                                # set indices so that no token can be tagged twice
                                already_set_indices.extend(token.idx for token in predicted_span)

                # clearing token embeddings to save memory
                store_embeddings(batch, storage_mode=embedding_storage_mode)

        if return_loss:
            return overall_loss, overall_count

    def _print_predictions(self, batch, gold_label_type):
        lines = []
        if self.tars_model.predict_spans:
            for datapoint in batch:
                # all labels default to "O"
                for token in datapoint:
                    token.set_label("gold_bio", "O")
                    token.set_label("predicted_bio", "O")

                # set gold token-level
                for gold_label in datapoint.get_labels(gold_label_type):
                    gold_span: Span = gold_label.data_point
                    prefix = "B-"
                    for token in gold_span:
                        token.set_label("gold_bio", prefix + gold_label.value)
                        prefix = "I-"

                # set predicted token-level
                for predicted_label in datapoint.get_labels("predicted"):
                    predicted_span: Span = predicted_label.data_point
                    prefix = "B-"
                    for token in predicted_span:
                        token.set_label("predicted_bio", prefix + predicted_label.value)
                        prefix = "I-"

                # now print labels in CoNLL format
                for token in datapoint:
                    eval_line = (
                        f"{token.text} "
                        f"{token.get_label('gold_bio').value} "
                        f"{token.get_label('predicted_bio').value}\n"
                    )
                    lines.append(eval_line)
                lines.append("\n")
        return lines

    @classmethod
    def load(cls, model_path: Union[str, Path, Dict[str, Any]]) -> "TARSTagger":
        from typing import cast

        return cast("TARSTagger", super().load(model_path=model_path))


class TARSClassifier(FewshotClassifier):
    """
    TARS model for text classification. In the backend, the model uses a BERT based binary
    text classifier which given a <label, text> pair predicts the probability of two classes
    "True", and "False". The input data is a usual Sentence object which is inflated
    by the model internally before pushing it through the transformer stack of BERT.
    """

    static_label_type = "tars_label"
    LABEL_MATCH = "YES"
    LABEL_NO_MATCH = "NO"

    def __init__(
        self,
        task_name: Optional[str] = None,
        label_dictionary: Optional[Dictionary] = None,
        label_type: Optional[str] = None,
        embeddings: Union[TransformerDocumentEmbeddings, str] = "bert-base-uncased",
        num_negative_labels_to_sample: int = 2,
        prefix: bool = True,
        **tagger_args,
    ):
        """
        Initializes a TextClassifier
        :param task_name: a string depicting the name of the task
        :param label_dictionary: dictionary of labels you want to predict
        :param embeddings: name of the pre-trained transformer model e.g.,
        'bert-base-uncased' etc
        :param num_negative_labels_to_sample: number of negative labels to sample for each
        positive labels against a sentence during training. Defaults to 2 negative
        labels for each positive label. The model would sample all the negative labels
        if None is passed. That slows down the training considerably.
        :param multi_label: auto-detected by default, but you can set this to True
        to force multi-label predictionor False to force single-label prediction
        :param multi_label_threshold: If multi-label you can set the threshold to make predictions
        :param beta: Parameter for F-beta score for evaluation and training annealing
        """
        super(TARSClassifier, self).__init__()

        if isinstance(embeddings, str):
            embeddings = TransformerDocumentEmbeddings(
                model=embeddings,
                fine_tune=True,
                layers="-1",
                layer_mean=False,
            )

        # prepare TARS dictionary
        tars_dictionary = Dictionary(add_unk=False)
        tars_dictionary.add_item(self.LABEL_NO_MATCH)
        tars_dictionary.add_item(self.LABEL_MATCH)

        # initialize a bare-bones sequence tagger
        self.tars_model = TextClassifier(
            embeddings=embeddings,
            label_dictionary=tars_dictionary,
            label_type=self.static_label_type,
            **tagger_args,
        )

        # transformer separator
        self.separator = str(self.tars_embeddings.tokenizer.sep_token)
        if self.tars_embeddings.tokenizer._bos_token:
            self.separator += str(self.tars_embeddings.tokenizer.bos_token)

        self.prefix = prefix
        self.num_negative_labels_to_sample = num_negative_labels_to_sample

        if task_name and label_dictionary and label_type:
            # Store task specific labels since TARS can handle multiple tasks
            self.add_and_switch_to_new_task(task_name, label_dictionary, label_type)
        else:
            log.info(
                "TARS initialized without a task. You need to call .add_and_switch_to_new_task() "
                "before training this model"
            )

        self.clean_up_labels = True

    def _clean(self, label_value: str) -> str:
        if self.clean_up_labels:
            return label_value.replace("_", " ")
        else:
            return label_value

    def _get_tars_formatted_sentence(self, label, sentence):
        label = self._clean(label)

        original_text = sentence.to_tokenized_string()

        label_text_pair = (
            f"{label} {self.separator} {original_text}" if self.prefix else f"{original_text} {self.separator} {label}"
        )

        sentence_labels = [self._clean(label.value) for label in sentence.get_labels(self.get_current_label_type())]

        tars_label = self.LABEL_MATCH if label in sentence_labels else self.LABEL_NO_MATCH

        tars_sentence = Sentence(label_text_pair, use_tokenizer=False).add_label(self.static_label_type, tars_label)
        tars_sentence.copy_context_from_sentence(sentence)
        return tars_sentence

    def _get_state_dict(self):
        model_state = {
            **super()._get_state_dict(),
            "current_task": self._current_task,
            "label_type": self.get_current_label_type(),
            "label_dictionary": self.get_current_label_dictionary(),
            "tars_model": self.tars_model,
            "num_negative_labels_to_sample": self.num_negative_labels_to_sample,
            "task_specific_attributes": self._task_specific_attributes,
        }
        return model_state

    @classmethod
    def _init_model_with_state_dict(cls, state, **kwargs):
        # get the serialized embeddings
        tars_model = state.get("tars_model")
        if hasattr(tars_model, "embeddings"):
            embeddings = tars_model.embeddings
        else:
            embeddings = tars_model.document_embeddings

        # remap state dict for models serialized with Flair <= 0.11.3
        import re

        state_dict = state["state_dict"]
        for key in list(state_dict.keys()):
            state_dict[re.sub("^tars_model.document_embeddings\\.", "tars_model.embeddings.", key)] = state_dict.pop(
                key
            )

        # init new TARS classifier
        model: TARSClassifier = super()._init_model_with_state_dict(
            state,
            task_name=state["current_task"],
            label_dictionary=state.get("label_dictionary"),
            label_type=state.get("label_type", "default_label"),
            embeddings=embeddings,
            num_negative_labels_to_sample=state.get("num_negative_labels_to_sample"),
            **kwargs,
        )

        # set all task information
        model._task_specific_attributes = state.get("task_specific_attributes")

        return model

    @staticmethod
    def _fetch_model(model_name) -> str:
        model_map = {}
        hu_path: str = "https://nlp.informatik.hu-berlin.de/resources/models"

        model_map["tars-base"] = "/".join([hu_path, "tars-base", "tars-base-v8.pt"])

        cache_dir = Path("models")
        if model_name in model_map:
            model_name = cached_path(model_map[model_name], cache_dir=cache_dir)

        return model_name

    @property
    def tars_embeddings(self):
        return self.tars_model.embeddings

    def predict(
        self,
        sentences: Union[List[Sentence], Sentence],
        mini_batch_size=32,
        return_probabilities_for_all_classes: bool = False,
        verbose: bool = False,
        label_name: Optional[str] = None,
        return_loss=False,
        embedding_storage_mode="none",
        label_threshold: float = 0.5,
        multi_label: Optional[bool] = None,
    ):
        """
        Predict sequence tags for Named Entity Recognition task
        :param sentences: a Sentence or a List of Sentence
        :param mini_batch_size: size of the minibatch, usually bigger is more rapid but consume more memory,
        up to a point when it has no more effect.
        :param all_tag_prob: True to compute the score for each tag on each token,
        otherwise only the score of the best tag is returned
        :param verbose: set to True to display a progress bar
        :param return_loss: set to True to return loss
        :param label_name: set this to change the name of the label type that is predicted
        :param embedding_storage_mode: default is 'none' which is always best. Only set to 'cpu' or 'gpu' if
        you wish to not only predict, but also keep the generated embeddings in CPU or GPU memory respectively.
        'gpu' to store embeddings in GPU memory.
        """
        if label_name is None:
            label_name = self.get_current_label_type()

        if multi_label is None:
            multi_label = self.is_current_task_multi_label()

        if not multi_label:
            label_threshold = 0.0

        # with torch.no_grad():
        if not sentences:
            return sentences

        if isinstance(sentences, Sentence):
            sentences = [sentences]

        Sentence.set_context_for_sentences(sentences)

        reordered_sentences = sorted(sentences, key=lambda s: len(s), reverse=True)

        dataloader = DataLoader(
            dataset=FlairDatapointDataset(reordered_sentences),
            batch_size=mini_batch_size,
        )

        # progress bar for verbosity
        if verbose:
            progressbar = tqdm(dataloader)
            progressbar.set_description("Batch inference")
            dataloader = progressbar

        overall_loss = 0
        overall_count = 0
        batch_no = 0
        with torch.no_grad():
            for batch in dataloader:
                batch_no += 1

                batch = self._filter_empty_sentences(batch)
                # stop if all sentences are empty
                if not batch:
                    continue

                # go through each sentence in the batch
                for sentence in batch:
                    # always remove tags first
                    sentence.remove_labels(label_name)

                    all_labels = [label.decode("utf-8") for label in self.get_current_label_dictionary().idx2item]

                    for label in all_labels:
                        tars_sentence = self._get_tars_formatted_sentence(label, sentence)

                        loss_and_count = self.tars_model.predict(
                            tars_sentence,
                            label_name=label_name,
                            return_loss=return_loss,
                            return_probabilities_for_all_classes=True if label_threshold < 0.5 else False,
                        )

                        if return_loss:
                            overall_loss += loss_and_count[0].item()
                            overall_count += loss_and_count[1]

                        # add all labels that according to TARS match the text and are above threshold
                        for predicted_tars_label in tars_sentence.get_labels(label_name):
                            if (
                                predicted_tars_label.value == self.LABEL_MATCH
                                and predicted_tars_label.score > label_threshold
                            ):
                                # do not add labels below confidence threshold
                                sentence.add_label(label_name, label, predicted_tars_label.score)

                    # only use label with highest confidence if enforcing single-label predictions
                    if not multi_label:
                        if len(sentence.get_labels(label_name)) > 0:
                            # get all label scores and do an argmax to get the best label
                            label_scores = torch.tensor(
                                [label.score for label in sentence.get_labels(label_name)],
                                dtype=torch.float,
                            )
                            best_label = sentence.get_labels(label_name)[torch.argmax(label_scores)]

                            # remove previously added labels and only add the best label
                            sentence.remove_labels(label_name)
                            sentence.add_label(
                                typename=label_name,
                                value=best_label.value,
                                score=best_label.score,
                            )

                # clearing token embeddings to save memory
                store_embeddings(batch, storage_mode=embedding_storage_mode)

        if return_loss:
            return overall_loss, overall_count

    @classmethod
    def load(cls, model_path: Union[str, Path, Dict[str, Any]]) -> "TARSClassifier":
        from typing import cast

        return cast("TARSClassifier", super().load(model_path=model_path))<|MERGE_RESOLUTION|>--- conflicted
+++ resolved
@@ -310,19 +310,17 @@
 
         return
 
-<<<<<<< HEAD
     def get_used_tokens(self, corpus: Corpus) -> typing.Iterable[List[str]]:
         yield from super().get_used_tokens(corpus)
         for label in self.get_current_label_dictionary().idx2item:
             yield [label.decode("utf-8")]
         yield [self.separator]
-=======
+
     @classmethod
     def load(cls, model_path: Union[str, Path, Dict[str, Any]]) -> "FewshotClassifier":
         from typing import cast
 
         return cast("FewshotClassifier", super().load(model_path=model_path))
->>>>>>> 943cab86
 
 
 class TARSTagger(FewshotClassifier):
