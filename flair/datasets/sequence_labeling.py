import logging
import re
import os
import shutil
from functools import partial
from pathlib import Path
from typing import Union, Dict, List

import flair
from flair.data import Corpus, MultiCorpus, FlairDataset, Sentence, Token
from flair.datasets.base import find_train_dev_test_files
from flair.file_utils import cached_path, unpack_file

log = logging.getLogger("flair")


class ColumnCorpus(Corpus):
    def __init__(
            self,
            data_folder: Union[str, Path],
            column_format: Dict[int, str],
            train_file=None,
            test_file=None,
            dev_file=None,
            tag_to_bioes=None,
            column_delimiter: str = r"\s+",
            comment_symbol: str = None,
            encoding: str = "utf-8",
            document_separator_token: str = None,
            skip_first_line: bool = False,
            in_memory: bool = True,
            label_name_map: Dict[str, str] = None,
    ):
        """
        Instantiates a Corpus from CoNLL column-formatted task data such as CoNLL03 or CoNLL2000.
        :param data_folder: base folder with the task data
        :param column_format: a map specifying the column format
        :param train_file: the name of the train file
        :param test_file: the name of the test file
        :param dev_file: the name of the dev file, if None, dev data is sampled from train
        :param tag_to_bioes: whether to convert to BIOES tagging scheme
        :param column_delimiter: default is to split on any separatator, but you can overwrite for instance with "\t"
        to split only on tabs
        :param comment_symbol: if set, lines that begin with this symbol are treated as comments
        :param document_separator_token: If provided, sentences that function as document boundaries are so marked
        :param skip_first_line: set to True if your dataset has a header line
        :param in_memory: If set to True, the dataset is kept in memory as Sentence objects, otherwise does disk reads
        :return: a Corpus with annotated train, dev and test data
        :param label_name_map: Optionally map tag names to different schema.
        """

        # find train, dev and test files if not specified
        dev_file, test_file, train_file = \
            find_train_dev_test_files(data_folder, dev_file, test_file, train_file)

        # get train data
        train = ColumnDataset(
            train_file,
            column_format,
            tag_to_bioes,
            encoding=encoding,
            comment_symbol=comment_symbol,
            column_delimiter=column_delimiter,
            in_memory=in_memory,
            document_separator_token=document_separator_token,
            skip_first_line=skip_first_line,
            label_name_map=label_name_map,
        )

        # read in test file if exists
        test = ColumnDataset(
            test_file,
            column_format,
            tag_to_bioes,
            encoding=encoding,
            comment_symbol=comment_symbol,
            column_delimiter=column_delimiter,
            in_memory=in_memory,
            document_separator_token=document_separator_token,
            skip_first_line=skip_first_line,
            label_name_map=label_name_map,
        ) if test_file is not None else None

        # read in dev file if exists
        dev = ColumnDataset(
            dev_file,
            column_format,
            tag_to_bioes,
            encoding=encoding,
            comment_symbol=comment_symbol,
            column_delimiter=column_delimiter,
            in_memory=in_memory,
            document_separator_token=document_separator_token,
            skip_first_line=skip_first_line,
            label_name_map=label_name_map,
        ) if dev_file is not None else None

        super(ColumnCorpus, self).__init__(train, dev, test, name=str(data_folder))


class ColumnDataset(FlairDataset):
    # special key for space after
    SPACE_AFTER_KEY = "space-after"

    def __init__(
            self,
            path_to_column_file: Union[str, Path],
            column_name_map: Dict[int, str],
            tag_to_bioes: str = None,
            column_delimiter: str = r"\s+",
            comment_symbol: str = None,
            in_memory: bool = True,
            document_separator_token: str = None,
            encoding: str = "utf-8",
            skip_first_line: bool = False,
            label_name_map: Dict[str, str] = None,
    ):
        """
        Instantiates a column dataset (typically used for sequence labeling or word-level prediction).
        :param path_to_column_file: path to the file with the column-formatted data
        :param column_name_map: a map specifying the column format
        :param tag_to_bioes: whether to convert to BIOES tagging scheme
        :param column_delimiter: default is to split on any separatator, but you can overwrite for instance with "\t"
        to split only on tabs
        :param comment_symbol: if set, lines that begin with this symbol are treated as comments
        :param in_memory: If set to True, the dataset is kept in memory as Sentence objects, otherwise does disk reads
        :param document_separator_token: If provided, sentences that function as document boundaries are so marked
        :param skip_first_line: set to True if your dataset has a header line
        :param label_name_map: Optionally map tag names to different schema.
        """
        if type(path_to_column_file) is str:
            path_to_column_file = Path(path_to_column_file)
        assert path_to_column_file.exists()
        self.path_to_column_file = path_to_column_file
        self.tag_to_bioes = tag_to_bioes
        self.column_name_map = column_name_map
        self.column_delimiter = column_delimiter
        self.comment_symbol = comment_symbol
        self.document_separator_token = document_separator_token
        self.label_name_map = label_name_map

        # store either Sentence objects in memory, or only file offsets
        self.in_memory = in_memory

        self.total_sentence_count: int = 0

        # most data sets have the token text in the first column, if not, pass 'text' as column
        self.text_column: int = 0
        for column in self.column_name_map:
            if column_name_map[column] == "text":
                self.text_column = column

        # determine encoding of text file
        self.encoding = encoding

        with open(str(self.path_to_column_file), encoding=self.encoding) as file:

            # skip first line if to selected
            if skip_first_line:
                file.readline()

            # option 1: read only sentence boundaries as offset positions
            if not self.in_memory:
                self.indices: List[int] = []

                line = file.readline()
                position = 0
                sentence_started = False
                while line:
                    if sentence_started and self.__line_completes_sentence(line):
                        self.indices.append(position)
                        position = file.tell()
                        sentence_started = False

                    elif not line.isspace():
                        sentence_started = True
                    line = file.readline()

                if sentence_started:
                    self.indices.append(position)

                self.total_sentence_count = len(self.indices)

            # option 2: keep everything in memory
            if self.in_memory:
                self.sentences: List[Sentence] = []

                # pointer to previous
                previous_sentence = None
                while True:
                    sentence = self._convert_lines_to_sentence(self._read_next_sentence(file))
                    if not sentence: break
                    sentence._previous_sentence = previous_sentence
                    sentence._next_sentence = None

                    if previous_sentence: previous_sentence._next_sentence = sentence

                    self.sentences.append(sentence)
                    previous_sentence = sentence

                self.total_sentence_count = len(self.sentences)

    def _read_next_sentence(self, file):
        lines = []
        line = file.readline()
        while line:
            lines.append(line)

            # if sentence ends, break
            if self.__line_completes_sentence(line):
                break

            line = file.readline()
        return lines

    def _convert_lines_to_sentence(self, lines):

        sentence: Sentence = Sentence()
        for line in lines:
            # skip comments
            if self.comment_symbol is not None and line.startswith(self.comment_symbol):
                continue

            # if sentence ends, convert and return
            if self.__line_completes_sentence(line):
                if len(sentence) > 0:
                    if self.tag_to_bioes is not None:
                        sentence.convert_tag_scheme(
                            tag_type=self.tag_to_bioes, target_scheme="iobes"
                        )
                    # check if this sentence is a document boundary
                    if sentence.to_original_text() == self.document_separator_token:
                        sentence.is_document_boundary = True
                    return sentence

            # otherwise, this line is a token. parse and add to sentence
            else:
                token = self._parse_token(line)
                sentence.add_token(token)

        # check if this sentence is a document boundary
        if sentence.to_original_text() == self.document_separator_token: sentence.is_document_boundary = True
        if len(sentence) > 0: return sentence

    def _parse_token(self, line: str) -> Token:
        fields: List[str] = re.split(self.column_delimiter, line.rstrip())
        token = Token(fields[self.text_column])
        for column in self.column_name_map:
            if len(fields) > column:
                if column != self.text_column and self.column_name_map[column] != self.SPACE_AFTER_KEY:
                    task = self.column_name_map[column]  # for example 'pos'
                    tag = fields[column]
                    if tag.count("-") >= 1:  # tag with prefix, for example tag='B-OBJ'
                        split_at_first_hyphen = tag.split("-", 1)
                        tagging_format_prefix = split_at_first_hyphen[0]
                        tag_without_tagging_format = split_at_first_hyphen[1]
                        if self.label_name_map and tag_without_tagging_format in self.label_name_map.keys():
                            tag = tagging_format_prefix + "-" + self.label_name_map[tag_without_tagging_format].replace(
                                "-", " ")  # for example, transforming 'B-OBJ' to 'B-part-of-speech-object'
                    else:  # tag without prefix, for example tag='PPER'
                        if self.label_name_map and tag in self.label_name_map.keys():
                            tag = self.label_name_map[tag].replace("-",
                                                                   " ")  # for example, transforming 'PPER' to 'person'
                    token.add_label(task, tag)
                if self.column_name_map[column] == self.SPACE_AFTER_KEY and fields[column] == '-':
                    token.whitespace_after = False
        return token

    def __line_completes_sentence(self, line: str) -> bool:
        sentence_completed = line.isspace() or line == ''
        return sentence_completed

    def is_in_memory(self) -> bool:
        return self.in_memory

    def __len__(self):
        return self.total_sentence_count

    def __getitem__(self, index: int = 0) -> Sentence:

        # if in memory, retrieve parsed sentence
        if self.in_memory:
            sentence = self.sentences[index]

        # else skip to position in file where sentence begins
        else:
            with open(str(self.path_to_column_file), encoding=self.encoding) as file:
                file.seek(self.indices[index])
                sentence = self._convert_lines_to_sentence(self._read_next_sentence(file))

            # set sentence context using partials
            sentence._position_in_dataset = (self, index)

        return sentence


class ANER_CORP(ColumnCorpus):
    def __init__(
            self,
            base_path: Union[str, Path] = None,
            tag_to_bioes: str = "ner",
            in_memory: bool = True,
            document_as_sequence: bool = False,
            **corpusargs,
    ):
        """
        Initialize a preprocessed version of the Arabic Named Entity Recognition Corpus (ANERCorp) dataset available
        from https://github.com/EmnamoR/Arabic-named-entity-recognition/blob/master/ANERCorp.rar.
        http://curtis.ml.cmu.edu/w/courses/index.php/ANERcorp
        Column order is swapped
        The first time you call this constructor it will automatically download the dataset.
        :param base_path: Default is None, meaning that corpus gets auto-downloaded and loaded. You can override this
        to point to a different folder but typically this should not be necessary.
        :param tag_to_bioes: NER by default, need not be changed, but you could also select 'pos' to predict
        POS tags instead
        :param in_memory: If True, keeps dataset in memory giving speedups in training.
        :param document_as_sequence: If True, all sentences of a document are read into a single Sentence object
        """
        if type(base_path) == str:
            base_path: Path = Path(base_path)

        # column format
        columns = {0: "text", 1: "ner"}

        # this dataset name
        dataset_name = self.__class__.__name__.lower()

        # default dataset folder is the cache root
        if not base_path:
            base_path = Path(flair.cache_root) / "datasets"
        data_folder = base_path / dataset_name

        # download data if necessary
        anercorp_path = "https://megantosh.s3.eu-central-1.amazonaws.com/ANERcorp/"
        # cached_path(f"{anercorp_path}test.txt", Path("datasets") / dataset_name)
        cached_path(f"{anercorp_path}train.txt", Path("datasets") / dataset_name)

        super(ANER_CORP, self).__init__(
            data_folder,
            columns,
            # tag_to_bioes=tag_to_bioes,
            encoding="utf-8",
            in_memory=in_memory,
            document_separator_token=None if not document_as_sequence else "-DOCSTART-",
            **corpusargs,
        )


class BIOFID(ColumnCorpus):
    def __init__(
            self,
            base_path: Union[str, Path] = None,
            tag_to_bioes: str = "ner",
            in_memory: bool = True,
            **corpusargs,
    ):
        if type(base_path) == str:
            base_path: Path = Path(base_path)

        # column format
        columns = {0: "text", 1: "lemma", 2: "pos", 3: "ner"}

        # this dataset name
        dataset_name = self.__class__.__name__.lower()

        # default dataset folder is the cache root
        if not base_path:
            base_path = Path(flair.cache_root) / "datasets"
        data_folder = base_path / dataset_name

        # download data if necessary
        biofid_path = "https://raw.githubusercontent.com/texttechnologylab/BIOfid/master/BIOfid-Dataset-NER/"
        cached_path(f"{biofid_path}train.conll", Path("datasets") / dataset_name)
        cached_path(f"{biofid_path}dev.conll", Path("datasets") / dataset_name)
        cached_path(f"{biofid_path}test.conll", Path("datasets") / dataset_name)

        super(BIOFID, self).__init__(
            data_folder, columns, tag_to_bioes=tag_to_bioes, in_memory=in_memory, **corpusargs,
        )


class BIOSCOPE(ColumnCorpus):

    def __init__(
            self,
            base_path: Union[str, Path] = None,
            in_memory: bool = True,
            **corpusargs,
    ):
        if type(base_path) == str:
            base_path: Path = Path(base_path)

        # column format
        columns = {0: "text", 1: "tag"}

        # this dataset name
        dataset_name = self.__class__.__name__.lower()

        # default dataset folder is the cache root
        if not base_path:
            base_path = Path(flair.cache_root) / "datasets"
        data_folder = base_path / dataset_name

        # download data if necessary
        bioscope_path = "https://raw.githubusercontent.com/whoisjones/BioScopeSequenceLabelingData/master/sequence_labeled/"
        cached_path(f"{bioscope_path}output.txt", Path("datasets") / dataset_name)

        super(BIOSCOPE, self).__init__(
            data_folder, columns, in_memory=in_memory, train_file="output.txt", **corpusargs,
        )


class CONLL_03(ColumnCorpus):
    def __init__(
            self,
            base_path: Union[str, Path] = None,
            tag_to_bioes: str = "ner",
            in_memory: bool = True,
            document_as_sequence: bool = False,
            **corpusargs,
    ):
        """
        Initialize the CoNLL-03 corpus. This is only possible if you've manually downloaded it to your machine.
        Obtain the corpus from https://www.clips.uantwerpen.be/conll2003/ner/ and put the eng.testa, .testb, .train
        files in a folder called 'conll_03'. Then set the base_path parameter in the constructor to the path to the
        parent directory where the conll_03 folder resides.
        :param base_path: Path to the CoNLL-03 corpus (i.e. 'conll_03' folder) on your machine
        :param tag_to_bioes: NER by default, need not be changed, but you could also select 'pos' or 'np' to predict
        POS tags or chunks respectively
        :param in_memory: If True, keeps dataset in memory giving speedups in training.
        :param document_as_sequence: If True, all sentences of a document are read into a single Sentence object
        """
        if type(base_path) == str:
            base_path: Path = Path(base_path)

        # column format
        columns = {0: "text", 1: "pos", 2: "np", 3: "ner"}

        # this dataset name
        dataset_name = self.__class__.__name__.lower()

        # default dataset folder is the cache root
        if not base_path:
            base_path = Path(flair.cache_root) / "datasets"
        data_folder = base_path / dataset_name

        # check if data there
        if not data_folder.exists():
            log.warning("-" * 100)
            log.warning(f'WARNING: CoNLL-03 dataset not found at "{data_folder}".')
            log.warning(
                'Instructions for obtaining the data can be found here: https://www.clips.uantwerpen.be/conll2003/ner/"'
            )
            log.warning("-" * 100)

        super(CONLL_03, self).__init__(
            data_folder,
            columns,
            tag_to_bioes=tag_to_bioes,
            in_memory=in_memory,
            document_separator_token="-DOCSTART-",
            **corpusargs,
        )


class CONLL_03_GERMAN(ColumnCorpus):
    def __init__(
            self,
            base_path: Union[str, Path] = None,
            tag_to_bioes: str = "ner",
            in_memory: bool = True,
            document_as_sequence: bool = False,
            **corpusargs,
    ):
        """
        Initialize the CoNLL-03 corpus for German. This is only possible if you've manually downloaded it to your machine.
        Obtain the corpus from https://www.clips.uantwerpen.be/conll2003/ner/ and put the respective files in a folder called
        'conll_03_german'. Then set the base_path parameter in the constructor to the path to the parent directory where
        the conll_03_german folder resides.
        :param base_path: Path to the CoNLL-03 corpus (i.e. 'conll_03_german' folder) on your machine
        :param tag_to_bioes: NER by default, need not be changed, but you could also select 'lemma', 'pos' or 'np' to predict
        word lemmas, POS tags or chunks respectively
        :param in_memory: If True, keeps dataset in memory giving speedups in training.
        :param document_as_sequence: If True, all sentences of a document are read into a single Sentence object
        """
        if type(base_path) == str:
            base_path: Path = Path(base_path)

        # column format
        columns = {0: "text", 1: "lemma", 2: "pos", 3: "np", 4: "ner"}

        # this dataset name
        dataset_name = self.__class__.__name__.lower()

        # default dataset folder is the cache root
        if not base_path:
            base_path = Path(flair.cache_root) / "datasets"
        data_folder = base_path / dataset_name

        # check if data there
        if not data_folder.exists():
            log.warning("-" * 100)
            log.warning(f'WARNING: CoNLL-03 dataset not found at "{data_folder}".')
            log.warning(
                'Instructions for obtaining the data can be found here: https://www.clips.uantwerpen.be/conll2003/ner/"'
            )
            log.warning("-" * 100)

        super(CONLL_03_GERMAN, self).__init__(
            data_folder,
            columns,
            tag_to_bioes=tag_to_bioes,
            in_memory=in_memory,
            document_separator_token=None if not document_as_sequence else "-DOCSTART-",
            **corpusargs,
        )


class CONLL_03_DUTCH(ColumnCorpus):
    def __init__(
            self,
            base_path: Union[str, Path] = None,
            tag_to_bioes: str = "ner",
            in_memory: bool = True,
            document_as_sequence: bool = False,
            **corpusargs,
    ):
        """
        Initialize the CoNLL-03 corpus for Dutch. The first time you call this constructor it will automatically
        download the dataset.
        :param base_path: Default is None, meaning that corpus gets auto-downloaded and loaded. You can override this
        to point to a different folder but typically this should not be necessary.
        :param tag_to_bioes: NER by default, need not be changed, but you could also select 'pos' to predict
        POS tags instead
        :param in_memory: If True, keeps dataset in memory giving speedups in training.
        :param document_as_sequence: If True, all sentences of a document are read into a single Sentence object
        """
        if type(base_path) == str:
            base_path: Path = Path(base_path)

        # column format
        columns = {0: "text", 1: "pos", 2: "ner"}

        # this dataset name
        dataset_name = self.__class__.__name__.lower()

        # default dataset folder is the cache root
        if not base_path:
            base_path = Path(flair.cache_root) / "datasets"
        data_folder = base_path / dataset_name

        # download data if necessary
        conll_02_path = "https://www.clips.uantwerpen.be/conll2002/ner/data/"
        cached_path(f"{conll_02_path}ned.testa", Path("datasets") / dataset_name)
        cached_path(f"{conll_02_path}ned.testb", Path("datasets") / dataset_name)
        cached_path(f"{conll_02_path}ned.train", Path("datasets") / dataset_name)

        super(CONLL_03_DUTCH, self).__init__(
            data_folder,
            columns,
            tag_to_bioes=tag_to_bioes,
            encoding="latin-1",
            in_memory=in_memory,
            document_separator_token=None if not document_as_sequence else "-DOCSTART-",
            **corpusargs,
        )


def add_IOB_tags(data_file: Union[str, Path], encoding: str = "utf8", ner_column: int = 1):
    """
Function that adds IOB tags if only chunk names are provided (e.g. words are tagged PER instead
of B-PER or I-PER). Replaces '0' with 'O' as the no-chunk tag since ColumnCorpus expects
the letter 'O'. Additionally it removes lines with no tags in the data file and can also
be used if the data is only partially IOB tagged.
Parameters
----------
data_file : Union[str, Path]
    Path to the data file.
encoding : str, optional
    Encoding used in open function. The default is "utf8".
ner_column : int, optional
    Specifies the ner-tagged column. The default is 1 (the second column).

"""

    def add_I_prefix(current_line: List[str], ner: int, tag: str):
        for i in range(0, len(current_line)):
            if i == 0:
                f.write(line_list[i])
            elif i == ner:
                f.write(' I-' + tag)
            else:
                f.write(' ' + current_line[i])
        f.write('\n')

    with open(file=data_file, mode='r', encoding=encoding) as f:
        lines = f.readlines()
    with open(file=data_file, mode='w', encoding=encoding) as f:
        pred = 'O'  # remembers ner tag of predecessing line
        for line in lines:
            line_list = line.split()
            if len(line_list) > 2:  # word with tags
                ner_tag = line_list[ner_column]
                if ner_tag in ['0', 'O']:  # no chunk
                    for i in range(0, len(line_list)):
                        if i == 0:
                            f.write(line_list[i])
                        elif i == ner_column:
                            f.write(' O')
                        else:
                            f.write(' ' + line_list[i])
                    f.write('\n')
                    pred = 'O'
                elif '-' not in ner_tag:  # no IOB tags
                    if pred == 'O':  # found a new chunk
                        add_I_prefix(line_list, ner_column, ner_tag)
                        pred = ner_tag
                    else:  # found further part of chunk or new chunk directly after old chunk
                        add_I_prefix(line_list, ner_column, ner_tag)
                        pred = ner_tag
                else:  # line already has IOB tag (tag contains '-')
                    f.write(line)
                    pred = ner_tag.split('-')[1]
            elif len(line_list) == 0:  # empty line
                f.write('\n')
                pred = 'O'


def add_IOB2_tags(data_file: Union[str, Path], encoding: str = "utf8"):
    """
Function that adds IOB2 tags if only chunk names are provided (e.g. words are tagged PER instead
of B-PER or I-PER). Replaces '0' with 'O' as the no-chunk tag since ColumnCorpus expects
the letter 'O'. Additionally it removes lines with no tags in the data file and can also
be used if the data is only partially IOB tagged.
Parameters
----------
data_file : Union[str, Path]
    Path to the data file.
encoding : str, optional
    Encoding used in open function. The default is "utf8".

"""
    with open(file=data_file, mode='r', encoding=encoding) as f:
        lines = f.readlines()
    with open(file=data_file, mode='w', encoding=encoding) as f:
        pred = 'O'  # remembers tag of predecessing line
        for line in lines:
            line_list = line.split()
            if len(line_list) == 2:  # word with tag
                word = line_list[0]
                tag = line_list[1]
                if tag in ['0', 'O']:  # no chunk
                    f.write(word + ' O\n')
                    pred = 'O'
                elif '-' not in tag:  # no IOB tags
                    if pred == 'O':  # found a new chunk
                        f.write(word + ' B-' + tag + '\n')
                        pred = tag
                    else:  # found further part of chunk or new chunk directly after old chunk
                        if pred == tag:
                            f.write(word + ' I-' + tag + '\n')
                        else:
                            f.write(word + ' B-' + tag + '\n')
                            pred = tag
                else:  # line already has IOB tag (tag contains '-')
                    f.write(line)
                    pred = tag.split('-')[1]
            elif len(line_list) == 0:  # empty line
                f.write('\n')
                pred = 'O'


class CONLL_03_SPANISH(ColumnCorpus):
    def __init__(
            self,
            base_path: Union[str, Path] = None,
            tag_to_bioes: str = "ner",
            in_memory: bool = True,
            **corpusargs,
    ):
        """
        Initialize the CoNLL-03 corpus for Spanish. The first time you call this constructor it will automatically
        download the dataset.
        :param base_path: Default is None, meaning that corpus gets auto-downloaded and loaded. You can override this
        to point to a different folder but typically this should not be necessary.
        :param tag_to_bioes: NER by default, should not be changed
        :param in_memory: If True, keeps dataset in memory giving speedups in training.
        :param document_as_sequence: If True, all sentences of a document are read into a single Sentence object
        """
        if type(base_path) == str:
            base_path: Path = Path(base_path)

        # column format
        columns = {0: "text", 1: "ner"}

        # this dataset name
        dataset_name = self.__class__.__name__.lower()

        # default dataset folder is the cache root
        if not base_path:
            base_path = Path(flair.cache_root) / "datasets"
        data_folder = base_path / dataset_name

        # download data if necessary
        conll_02_path = "https://www.clips.uantwerpen.be/conll2002/ner/data/"
        cached_path(f"{conll_02_path}esp.testa", Path("datasets") / dataset_name)
        cached_path(f"{conll_02_path}esp.testb", Path("datasets") / dataset_name)
        cached_path(f"{conll_02_path}esp.train", Path("datasets") / dataset_name)

        super(CONLL_03_SPANISH, self).__init__(
            data_folder,
            columns,
            tag_to_bioes=tag_to_bioes,
            encoding="latin-1",
            in_memory=in_memory,
            **corpusargs,
        )


class CONLL_2000(ColumnCorpus):
    def __init__(
            self,
            base_path: Union[str, Path] = None,
            tag_to_bioes: str = "np",
            in_memory: bool = True,
            **corpusargs,
    ):
        """
        Initialize the CoNLL-2000 corpus for English chunking.
        The first time you call this constructor it will automatically download the dataset.
        :param base_path: Default is None, meaning that corpus gets auto-downloaded and loaded. You can override this
        to point to a different folder but typically this should not be necessary.
        :param tag_to_bioes: 'np' by default, should not be changed, but you can set 'pos' instead to predict POS tags
        :param in_memory: If True, keeps dataset in memory giving speedups in training.
        """
        if type(base_path) == str:
            base_path: Path = Path(base_path)

        # column format
        columns = {0: "text", 1: "pos", 2: "np"}

        # this dataset name
        dataset_name = self.__class__.__name__.lower()

        # default dataset folder is the cache root
        if not base_path:
            base_path = Path(flair.cache_root) / "datasets"
        data_folder = base_path / dataset_name

        # download data if necessary
        conll_2000_path = "https://www.clips.uantwerpen.be/conll2000/chunking/"
        data_file = Path(flair.cache_root) / "datasets" / dataset_name / "train.txt"
        if not data_file.is_file():
            cached_path(
                f"{conll_2000_path}train.txt.gz", Path("datasets") / dataset_name
            )
            cached_path(
                f"{conll_2000_path}test.txt.gz", Path("datasets") / dataset_name
            )
            import gzip, shutil

            with gzip.open(
                    Path(flair.cache_root) / "datasets" / dataset_name / "train.txt.gz",
                    "rb",
            ) as f_in:
                with open(
                        Path(flair.cache_root) / "datasets" / dataset_name / "train.txt",
                        "wb",
                ) as f_out:
                    shutil.copyfileobj(f_in, f_out)
            with gzip.open(
                    Path(flair.cache_root) / "datasets" / dataset_name / "test.txt.gz", "rb"
            ) as f_in:
                with open(
                        Path(flair.cache_root) / "datasets" / dataset_name / "test.txt",
                        "wb",
                ) as f_out:
                    shutil.copyfileobj(f_in, f_out)

        super(CONLL_2000, self).__init__(
            data_folder, columns, tag_to_bioes=tag_to_bioes, in_memory=in_memory, **corpusargs,
        )


class DANE(ColumnCorpus):
    def __init__(
            self,
            base_path: Union[str, Path] = None,
            tag_to_bioes: str = "ner",
            in_memory: bool = True,
            **corpusargs,
    ):
        if type(base_path) == str:
            base_path: Path = Path(base_path)

        # column format
        columns = {1: 'text', 3: 'pos', 9: 'ner'}

        # this dataset name
        dataset_name = self.__class__.__name__.lower()

        # default dataset folder is the cache root
        if not base_path:
            base_path = Path(flair.cache_root) / "datasets"
        data_folder = base_path / dataset_name

        # download data if necessary
        data_path = Path(flair.cache_root) / "datasets" / dataset_name
        train_data_file = data_path / "ddt.train.conllu"
        if not train_data_file.is_file():
            temp_file = cached_path(
                'https://danlp.alexandra.dk/304bd159d5de/datasets/ddt.zip',
                Path("datasets") / dataset_name
            )
            from zipfile import ZipFile

            with ZipFile(temp_file, 'r') as zip_file:
                zip_file.extractall(path=data_path)

            # Remove CoNLL-U meta information in the last column
            for part in ['train', 'dev', 'test']:
                lines = []
                data_file = "ddt.{}.conllu".format(part)
                with open(data_path / data_file, 'r') as file:
                    for line in file:
                        if line.startswith("#") or line == "\n":
                            lines.append(line)
                        lines.append(line.replace("name=", "").replace("|SpaceAfter=No", ""))

                with open(data_path / data_file, 'w') as file:
                    file.writelines(lines)

                print(data_path / data_file)

        super(DANE, self).__init__(
            data_folder, columns, tag_to_bioes=tag_to_bioes,
            in_memory=in_memory, comment_symbol="#",
            **corpusargs,
        )


class EUROPARL_NER_GERMAN(ColumnCorpus):
    def __init__(
            self,
            base_path: Union[str, Path] = None,
            tag_to_bioes: str = "ner",
            in_memory: bool = False,
            **corpusargs,
    ):
        """
        Initialize the EUROPARL_NER_GERMAN corpus. The first time you call this constructor it will automatically
        download the dataset.
        :param base_path: Default is None, meaning that corpus gets auto-downloaded and loaded. You can override this
        to point to a different folder but typically this should not be necessary.
        :param tag_to_bioes: 'ner' by default, should not be changed.
        :param in_memory: If True, keeps dataset in memory giving speedups in training. Not recommended due to heavy RAM usage.
        :param document_as_sequence: If True, all sentences of a document are read into a single Sentence object
        """

        if type(base_path) == str:
            base_path: Path = Path(base_path)

        # column format
        columns = {0: 'text', 1: 'lemma', 2: 'pos', 3: 'np', 4: 'ner'}

        # this dataset name
        dataset_name = self.__class__.__name__.lower()

        # default dataset folder is the cache root
        if not base_path:
            base_path = Path(flair.cache_root) / "datasets"
        data_folder = base_path / dataset_name

        # download data if necessary
        europarl_ner_german_path = "https://nlpado.de/~sebastian/software/ner/"
        cached_path(f"{europarl_ner_german_path}ep-96-04-15.conll", Path("datasets") / dataset_name)
        cached_path(f"{europarl_ner_german_path}ep-96-04-16.conll", Path("datasets") / dataset_name)

        add_IOB_tags(data_file=Path(data_folder / "ep-96-04-15.conll"), encoding="latin-1", ner_column=4)
        add_IOB_tags(data_file=Path(data_folder / "ep-96-04-16.conll"), encoding="latin-1", ner_column=4)

        super(EUROPARL_NER_GERMAN, self).__init__(
            data_folder,
            columns,
            tag_to_bioes=tag_to_bioes,
            encoding="latin-1",
            in_memory=in_memory,
            train_file='ep-96-04-16.conll',
            test_file='ep-96-04-15.conll',
            **corpusargs,
        )


class GERMEVAL_14(ColumnCorpus):
    def __init__(
            self,
            base_path: Union[str, Path] = None,
            tag_to_bioes: str = "ner",
            in_memory: bool = True,
            **corpusargs,
    ):
        """
        Initialize the GermEval NER corpus for German. This is only possible if you've manually downloaded it to your
        machine. Obtain the corpus from https://sites.google.com/site/germeval2014ner/data and put it into some folder.
        Then point the base_path parameter in the constructor to this folder
        :param base_path: Path to the GermEval corpus on your machine
        :param tag_to_bioes: 'ner' by default, should not be changed.
        :param in_memory:If True, keeps dataset in memory giving speedups in training.
        """
        if type(base_path) == str:
            base_path: Path = Path(base_path)

        # column format
        columns = {1: "text", 2: "ner"}

        # this dataset name
        dataset_name = self.__class__.__name__.lower()

        # default dataset folder is the cache root
        if not base_path:
            base_path = Path(flair.cache_root) / "datasets"
        data_folder = base_path / dataset_name

        # check if data there
        if not data_folder.exists():
            log.warning("-" * 100)
            log.warning(f'WARNING: GermEval-14 dataset not found at "{data_folder}".')
            log.warning(
                'Instructions for obtaining the data can be found here: https://sites.google.com/site/germeval2014ner/data"'
            )
            log.warning("-" * 100)
        super(GERMEVAL_14, self).__init__(
            data_folder,
            columns,
            tag_to_bioes=tag_to_bioes,
            comment_symbol="#",
            in_memory=in_memory,
            **corpusargs,
        )


class INSPEC(ColumnCorpus):
    def __init__(
            self,
            base_path: Union[str, Path] = None,
            tag_to_bioes: str = "keyword",
            in_memory: bool = True,
            **corpusargs,
    ):

        if type(base_path) == str:
            base_path: Path = Path(base_path)

        # column format
        columns = {0: "text", 1: "keyword"}

        # this dataset name
        dataset_name = self.__class__.__name__.lower()

        # default dataset folder is the cache root
        if not base_path:
            base_path = Path(flair.cache_root) / "datasets"
        data_folder = base_path / dataset_name

        inspec_path = "https://raw.githubusercontent.com/midas-research/keyphrase-extraction-as-sequence-labeling-data/master/Inspec"
        cached_path(f"{inspec_path}/train.txt", Path("datasets") / dataset_name)
        cached_path(f"{inspec_path}/test.txt", Path("datasets") / dataset_name)
        if not "dev.txt" in os.listdir(data_folder):
            cached_path(f"{inspec_path}/valid.txt", Path("datasets") / dataset_name)
            # rename according to train - test - dev - convention
            os.rename(data_folder / "valid.txt", data_folder / "dev.txt")

        super(INSPEC, self).__init__(
            data_folder, columns, tag_to_bioes=tag_to_bioes, in_memory=in_memory, **corpusargs,
        )


class LER_GERMAN(ColumnCorpus):
    def __init__(
            self,
            base_path: Union[str, Path] = None,
            tag_to_bioes: str = "ner",
            in_memory: bool = False,
            **corpusargs,
    ):
        """
        Initialize the LER_GERMAN (Legal Entity Recognition) corpus. The first time you call this constructor it will automatically
        download the dataset.
        :param base_path: Default is None, meaning that corpus gets auto-downloaded and loaded. You can override this
        to point to a different folder but typically this should not be necessary.
        :param in_memory: If True, keeps dataset in memory giving speedups in training. Not recommended due to heavy RAM usage.
        :param document_as_sequence: If True, all sentences of a document are read into a single Sentence object
        """

        if type(base_path) == str:
            base_path: Path = Path(base_path)

        # column format
        columns = {0: "text", 1: "ner"}

        # this dataset name
        dataset_name = self.__class__.__name__.lower()

        # default dataset folder is the cache root
        if not base_path:
            base_path = Path(flair.cache_root) / "datasets"
        data_folder = base_path / dataset_name

        # download data if necessary
        ler_path = "https://raw.githubusercontent.com/elenanereiss/Legal-Entity-Recognition/master/data/"
        cached_path(f"{ler_path}ler.conll", Path("datasets") / dataset_name)

        super(LER_GERMAN, self).__init__(
            data_folder,
            columns,
            tag_to_bioes=tag_to_bioes,
            in_memory=in_memory,
            train_file='ler.conll',
            **corpusargs,
        )


class MIT_MOVIE_NER_SIMPLE(ColumnCorpus):
    def __init__(
            self,
            base_path: Union[str, Path] = None,
            tag_to_bioes: str = "ner",
            in_memory: bool = True,
            **corpusargs,
    ):
        """
        Initialize the eng corpus of the MIT Movie Corpus (it has simpler queries compared to the trivia10k13 corpus)
        in BIO format. The first time you call this constructor it will automatically download the dataset.
        :param base_path: Default is None, meaning that corpus gets auto-downloaded and loaded. You can override this
        to point to a different folder but typically this should not be necessary.
        :param tag_to_bioes: NER by default, need not be changed, but you could also select 'pos' to predict
        POS tags instead
        :param in_memory: If True, keeps dataset in memory giving speedups in training.
        """
        # column format
        columns = {0: "ner", 1: "text"}

        # dataset name
        dataset_name = self.__class__.__name__.lower()

        # data folder: default dataset folder is the cache root
        if type(base_path) == str:
            base_path: Path = Path(base_path)
        if not base_path:
            base_path: Path = Path(flair.cache_root) / "datasets"
        data_folder = base_path / dataset_name

        # download data if necessary
        mit_movie_path = "https://groups.csail.mit.edu/sls/downloads/movie/"
        train_file = "engtrain.bio"
        test_file = "engtest.bio"
        cached_path(f"{mit_movie_path}{train_file}", Path("datasets") / dataset_name)
        cached_path(f"{mit_movie_path}{test_file}", Path("datasets") / dataset_name)

        super(MIT_MOVIE_NER_SIMPLE, self).__init__(
            data_folder,
            columns,
            train_file=train_file,
            test_file=test_file,
            tag_to_bioes=tag_to_bioes,
            in_memory=in_memory,
            **corpusargs,
        )


class MIT_MOVIE_NER_COMPLEX(ColumnCorpus):
    def __init__(
            self,
            base_path: Union[str, Path] = None,
            tag_to_bioes: str = "ner",
            in_memory: bool = True,
            **corpusargs,
    ):
        """
        Initialize the trivia10k13 corpus of the MIT Movie Corpus (it has more complex queries compared to the eng corpus)
        in BIO format. The first time you call this constructor it will automatically download the dataset.
        :param base_path: Default is None, meaning that corpus gets auto-downloaded and loaded. You can override this
        to point to a different folder but typically this should not be necessary.
        :param tag_to_bioes: NER by default, need not be changed, but you could also select 'pos' to predict
        POS tags instead
        :param in_memory: If True, keeps dataset in memory giving speedups in training.
        """
        # column format
        columns = {0: "ner", 1: "text"}

        # dataset name
        dataset_name = self.__class__.__name__.lower()

        # data folder: default dataset folder is the cache root
        if type(base_path) == str:
            base_path: Path = Path(base_path)
        if not base_path:
            base_path: Path = Path(flair.cache_root) / "datasets"
        data_folder = base_path / dataset_name

        # download data if necessary
        mit_movie_path = "https://groups.csail.mit.edu/sls/downloads/movie/"
        train_file = "trivia10k13train.bio"
        test_file = "trivia10k13test.bio"
        cached_path(f"{mit_movie_path}{train_file}", Path("datasets") / dataset_name)
        cached_path(f"{mit_movie_path}{test_file}", Path("datasets") / dataset_name)

        super(MIT_MOVIE_NER_COMPLEX, self).__init__(
            data_folder,
            columns,
            train_file=train_file,
            test_file=test_file,
            tag_to_bioes=tag_to_bioes,
            in_memory=in_memory,
            **corpusargs,
        )


class MIT_RESTAURANT_NER(ColumnCorpus):
    def __init__(
            self,
            base_path: Union[str, Path] = None,
            tag_to_bioes: str = "ner",
            in_memory: bool = True,
            document_as_sequence: bool = False,
            **corpusargs,
    ):
        """
        Initialize the experimental MIT Restaurant corpus available on https://groups.csail.mit.edu/sls/downloads/restaurant/.
        The first time you call this constructor it will automatically download the dataset.
        :param base_path: Default is None, meaning that corpus gets auto-downloaded and loaded. You can override this
        to point to a different folder but typically this should not be necessary.
        :param tag_to_bioes: NER by default, need not be changed, but you could also select 'pos' to predict
        POS tags instead
        :param in_memory: If True, keeps dataset in memory giving speedups in training.
        :param document_as_sequence: If True, all sentences of a document are read into a single Sentence object
        """
        if type(base_path) == str:
            base_path: Path = Path(base_path)

        # column format
        columns = {0: "text", 1: "ner"}

        # this dataset name
        dataset_name = self.__class__.__name__.lower()

        # default dataset folder is the cache root
        if not base_path:
            base_path = Path(flair.cache_root) / "datasets"
        data_folder = base_path / dataset_name

        # download data if necessary
        mit_restaurants_path = "https://megantosh.s3.eu-central-1.amazonaws.com/MITRestoCorpus/"
        cached_path(f"{mit_restaurants_path}test.txt", Path("datasets") / dataset_name)
        cached_path(f"{mit_restaurants_path}train.txt", Path("datasets") / dataset_name)

        super(MIT_RESTAURANT_NER, self).__init__(
            data_folder,
            columns,
            tag_to_bioes=tag_to_bioes,
            encoding="latin-1",
            in_memory=in_memory,
            document_separator_token=None if not document_as_sequence else "-DOCSTART-",
            **corpusargs,
        )


class NER_BASQUE(ColumnCorpus):
    def __init__(
            self,
            base_path: Union[str, Path] = None,
            tag_to_bioes: str = "ner",
            in_memory: bool = True,
            **corpusargs,
    ):
        if type(base_path) == str:
            base_path: Path = Path(base_path)

        # column format
        columns = {0: "text", 1: "ner"}

        # this dataset name
        dataset_name = self.__class__.__name__.lower()

        # default dataset folder is the cache root
        if not base_path:
            base_path = Path(flair.cache_root) / "datasets"
        data_folder = base_path / dataset_name

        # download data if necessary
        ner_basque_path = "http://ixa2.si.ehu.eus/eiec/"
        data_path = Path(flair.cache_root) / "datasets" / dataset_name
        data_file = data_path / "named_ent_eu.train"
        if not data_file.is_file():
            cached_path(
                f"{ner_basque_path}/eiec_v1.0.tgz", Path("datasets") / dataset_name
            )
            import tarfile, shutil

            with tarfile.open(
                    Path(flair.cache_root) / "datasets" / dataset_name / "eiec_v1.0.tgz",
                    "r:gz",
            ) as f_in:
                corpus_files = (
                    "eiec_v1.0/named_ent_eu.train",
                    "eiec_v1.0/named_ent_eu.test",
                )
                for corpus_file in corpus_files:
                    f_in.extract(corpus_file, data_path)
                    shutil.move(f"{data_path}/{corpus_file}", data_path)

        super(NER_BASQUE, self).__init__(
            data_folder, columns, tag_to_bioes=tag_to_bioes, in_memory=in_memory, **corpusargs,
        )


class NER_FINNISH(ColumnCorpus):
    def __init__(
            self,
            base_path: Union[str, Path] = None,
            tag_to_bioes: str = "ner",
            in_memory: bool = True,
            **corpusargs,
    ):
        if type(base_path) == str:
            base_path: Path = Path(base_path)

        # column format
        columns = {0: "text", 1: "ner"}

        # this dataset name
        dataset_name = self.__class__.__name__.lower()

        # default dataset folder is the cache root
        if not base_path:
            base_path = Path(flair.cache_root) / "datasets"
        data_folder = base_path / dataset_name

        # download data if necessary
        ner_finnish_path = "https://raw.githubusercontent.com/mpsilfve/finer-data/master/data/digitoday."
        cached_path(f"{ner_finnish_path}2014.train.csv", Path("datasets") / dataset_name)
        cached_path(f"{ner_finnish_path}2014.dev.csv", Path("datasets") / dataset_name)
        cached_path(f"{ner_finnish_path}2015.test.csv", Path("datasets") / dataset_name)

        _remove_lines_without_annotations(data_file=Path(data_folder / "digitoday.2015.test.csv"))

        super(NER_FINNISH, self).__init__(
            data_folder, columns, tag_to_bioes=tag_to_bioes, in_memory=in_memory, skip_first_line=True, **corpusargs,
        )


def _remove_lines_without_annotations(data_file: Union[str, Path] = None):
    with open(data_file, 'r') as f:
        lines = f.readlines()
    with open(data_file, 'w') as f:
        for line in lines:
            if len(line.split()) != 1:
                f.write(line)


class NER_SWEDISH(ColumnCorpus):
    def __init__(
            self,
            base_path: Union[str, Path] = None,
            tag_to_bioes: str = "ner",
            in_memory: bool = True,
            **corpusargs,
    ):
        """
        Initialize the NER_SWEDISH corpus for Swedish. The first time you call this constructor it will automatically
        download the dataset.
        :param base_path: Default is None, meaning that corpus gets auto-downloaded and loaded. You can override this
        to point to a different folder but typically this should not be necessary.
        :param in_memory: If True, keeps dataset in memory giving speedups in training.
        :param document_as_sequence: If True, all sentences of a document are read into a single Sentence object
        """

        if type(base_path) == str:
            base_path: Path = Path(base_path)

        # column format
        columns = {0: "text", 1: "ner"}

        # this dataset name
        dataset_name = self.__class__.__name__.lower()

        # default dataset folder is the cache root
        if not base_path:
            base_path = Path(flair.cache_root) / "datasets"
        data_folder = base_path / dataset_name

        # download data if necessary
        ner_spraakbanken_path = "https://raw.githubusercontent.com/klintan/swedish-ner-corpus/master/"
        cached_path(f"{ner_spraakbanken_path}test_corpus.txt", Path("datasets") / dataset_name)
        cached_path(f"{ner_spraakbanken_path}train_corpus.txt", Path("datasets") / dataset_name)

        # data is not in IOB2 format. Thus we transform it to IOB2
        add_IOB2_tags(data_file=Path(data_folder / "test_corpus.txt"))
        add_IOB2_tags(data_file=Path(data_folder / "train_corpus.txt"))

        super(NER_SWEDISH, self).__init__(
            data_folder,
            columns,
            tag_to_bioes=tag_to_bioes,
            in_memory=in_memory,
            **corpusargs,
        )


class SEC_FILLINGS(ColumnCorpus):
    def __init__(
            self,
            base_path: Union[str, Path] = None,
            tag_to_bioes: str = "ner",
            in_memory: bool = True,
            **corpusargs,
    ):

        if type(base_path) == str:
            base_path: Path = Path(base_path)

        # column format
        columns = {0: "text", 1: "pos", 3: "ner"}

        # this dataset name
        dataset_name = self.__class__.__name__.lower()

        # default dataset folder is the cache root
        if not base_path:
            base_path = Path(flair.cache_root) / "datasets"
        data_folder = base_path / dataset_name

        # download data if necessary
        SEC_FILLINGS_Path = "https://raw.githubusercontent.com/juand-r/entity-recognition-datasets/master/data/SEC-filings/CONLL-format/data/"
        cached_path(f"{SEC_FILLINGS_Path}test/FIN3.txt", Path("datasets") / dataset_name)
        cached_path(f"{SEC_FILLINGS_Path}train/FIN5.txt", Path("datasets") / dataset_name)

        super(SEC_FILLINGS, self).__init__(
            data_folder,
            columns,
            tag_to_bioes=tag_to_bioes,
            encoding="utf-8",
            in_memory=in_memory,
            train_file='FIN5.txt',
            test_file="FIN3.txt",
            skip_first_line=True,
            **corpusargs,
        )


class SEMEVAL2017(ColumnCorpus):
    def __init__(
            self,
            base_path: Union[str, Path] = None,
            tag_to_bioes: str = "keyword",
            in_memory: bool = True,
            **corpusargs,
    ):

        if type(base_path) == str:
            base_path: Path = Path(base_path)

        # column format
        columns = {0: "text", 1: "keyword"}

        # this dataset name
        dataset_name = self.__class__.__name__.lower()

        # default dataset folder is the cache root
        if not base_path:
            base_path = Path(flair.cache_root) / "datasets"
        data_folder = base_path / dataset_name

        semeval2017_path = "https://raw.githubusercontent.com/midas-research/keyphrase-extraction-as-sequence-labeling-data/master/SemEval-2017"
        cached_path(f"{semeval2017_path}/train.txt", Path("datasets") / dataset_name)
        cached_path(f"{semeval2017_path}/test.txt", Path("datasets") / dataset_name)
        cached_path(f"{semeval2017_path}/dev.txt", Path("datasets") / dataset_name)

        super(SEMEVAL2017, self).__init__(
            data_folder, columns, tag_to_bioes=tag_to_bioes, in_memory=in_memory, **corpusargs,
        )


class SEMEVAL2010(ColumnCorpus):
    def __init__(
            self,
            base_path: Union[str, Path] = None,
            tag_to_bioes: str = "keyword",
            in_memory: bool = True,
            **corpusargs,
    ):

        if type(base_path) == str:
            base_path: Path = Path(base_path)

        # column format
        columns = {0: "text", 1: "keyword"}

        # this dataset name
        dataset_name = self.__class__.__name__.lower()

        # default dataset folder is the cache root
        if not base_path:
            base_path = Path(flair.cache_root) / "datasets"
        data_folder = base_path / dataset_name

        semeval2010_path = "https://raw.githubusercontent.com/midas-research/keyphrase-extraction-as-sequence-labeling-data/master/processed_semeval-2010"
        cached_path(f"{semeval2010_path}/train.txt", Path("datasets") / dataset_name)
        cached_path(f"{semeval2010_path}/test.txt", Path("datasets") / dataset_name)

        super(SEMEVAL2010, self).__init__(
            data_folder, columns, tag_to_bioes=tag_to_bioes, in_memory=in_memory, **corpusargs,
        )


class TURKU_NER(ColumnCorpus):
    def __init__(
            self,
            base_path: Union[str, Path] = None,
            tag_to_bioes: str = "ner",
            in_memory: bool = True,
            document_as_sequence: bool = False,
            **corpusargs,
    ):
        """
        Initialize the Finnish TurkuNER corpus. The first time you call this constructor it will automatically
        download the dataset.
        :param base_path: Default is None, meaning that corpus gets auto-downloaded and loaded. You can override this
        to point to a different folder but typically this should not be necessary.
        :param tag_to_bioes: NER by default, need not be changed, but you could also select 'pos' to predict
        POS tags instead
        :param in_memory: If True, keeps dataset in memory giving speedups in training.
        :param document_as_sequence: If True, all sentences of a document are read into a single Sentence object
        """
        if type(base_path) == str:
            base_path: Path = Path(base_path)

        # column format
        columns = {0: "text", 1: "ner"}

        # this dataset name
        dataset_name = self.__class__.__name__.lower()

        # default dataset folder is the cache root
        if not base_path:
            base_path = Path(flair.cache_root) / "datasets"
        data_folder = base_path / dataset_name

        # download data if necessary
        conll_path = "https://raw.githubusercontent.com/TurkuNLP/turku-ner-corpus/master/data/conll"
        dev_file = "dev.tsv"
        test_file = "test.tsv"
        train_file = "train.tsv"
        cached_path(f"{conll_path}/{dev_file}", Path("datasets") / dataset_name)
        cached_path(f"{conll_path}/{test_file}", Path("datasets") / dataset_name)
        cached_path(f"{conll_path}/{train_file}", Path("datasets") / dataset_name)

        super(TURKU_NER, self).__init__(
            data_folder,
            columns,
            dev_file=dev_file,
            test_file=test_file,
            train_file=train_file,
            column_delimiter="\t",
            tag_to_bioes=tag_to_bioes,
            encoding="latin-1",
            in_memory=in_memory,
            document_separator_token=None if not document_as_sequence else "-DOCSTART-",
            **corpusargs,
        )


class TWITTER_NER(ColumnCorpus):
    def __init__(
            self,
            base_path: Union[str, Path] = None,
            tag_to_bioes: str = "ner",
            in_memory: bool = True,
            document_as_sequence: bool = False,
            **corpusargs,
    ):
        """
        Initialize a dataset called twitter_ner which can be found on the following page:
        https://raw.githubusercontent.com/aritter/twitter_nlp/master/data/annotated/ner.txt.

        The first time you call this constructor it will automatically
        download the dataset.
        :param base_path: Default is None, meaning that corpus gets auto-downloaded and loaded. You can override this
        to point to a different folder but typically this should not be necessary.
        :param tag_to_bioes: NER by default, need not be changed
        :param in_memory: If True, keeps dataset in memory giving speedups in training.
        :param document_as_sequence: If True, all sentences of a document are read into a single Sentence object
        """
        if type(base_path) == str:
            base_path: Path = Path(base_path)

        # column format
        columns = {0: 'text', 1: 'ner'}

        # this dataset name
        dataset_name = self.__class__.__name__.lower()

        # default dataset folder is the cache root
        if not base_path:
            base_path = Path(flair.cache_root) / "datasets"
        data_folder = base_path / dataset_name

        # download data if necessary
        twitter_ner_path = "https://raw.githubusercontent.com/aritter/twitter_nlp/master/data/annotated/"
        cached_path(f"{twitter_ner_path}ner.txt", Path("datasets") / dataset_name)

        super(TWITTER_NER, self).__init__(
            data_folder,
            columns,
            tag_to_bioes=tag_to_bioes,
            encoding="latin-1",
            train_file="ner.txt",
            in_memory=in_memory,
            document_separator_token=None if not document_as_sequence else "-DOCSTART-",
            **corpusargs,
        )


<<<<<<< HEAD
def convert_ufsac_to_conll(data_file: Union[str, Path], encoding: str = "utf8"):
=======
def from_ufsac_to_conll(xml_file: Union[str, Path], conll_file: Union[str, Path], encoding: str = "utf8",
                        cut_multisense: bool = True):
>>>>>>> 8d88f107
    """
    Function that converts the UFSAC format into the needed CoNLL format in a new file. The IOB2 format will be used if
    chunks reside within the data.
    Parameters
    ----------
    xml_file : Union[str, Path]
        Path to the xml file.
    conll_file : Union[str, Path]
        Path for the new conll file.
    encoding : str, optional
        Encoding used in open function. The default is "utf8".
    cut_multisense : bool, optional
        Boolean that determines whether or not the wn30_key tag should be cut if it contains multiple possible senses.
        If True only the first listed sense will be used. Otherwise the whole list of senses will be detected
        as one new sense. The default is True.

    """

    def add_tag(string: str):
        """
        Function that extracts a tag from a string and writes it correctly in the new file.
        Parameters
        ----------
        string : str
            String that contains a tag to extract.
        """

        tag_start = string.find('"') + 1

<<<<<<< HEAD
    with open(file=data_file, mode='r', encoding=encoding) as f:  # get file lines
=======
        if string.count('%') > 1 and cut_multisense is True:  # check for multisense

            tag_end = string.find(';', tag_start)
>>>>>>> 8d88f107

        else:

            tag_end = string.find('"', tag_start)

        tag = string[tag_start:tag_end]
        temp.append(tag)
        f.write(' B-' + tag)

    with open(file=xml_file, mode='r', encoding=encoding) as f:  # get file lines

        lines = f.readlines()

<<<<<<< HEAD
    with open(file=data_file, mode='w', encoding=encoding) as f:  # alter file to CoNLL format
=======
    with open(file=conll_file, mode='w', encoding=encoding) as f:  # alter file to CoNLL format
>>>>>>> 8d88f107

        for line in lines:

            line_list = line.split()

            if len(line_list) > 3:  # sentence parts have at least 4 tokens

                # tokens to ignore (edit here for variation)
                blacklist = ['<word', 'wn1', 'wn2', 'id=']

                # counter to keep track how many tags have been found in line
                ctr = 0

                # variable to count of how many words a chunk consists
                words = 1

                # indicates if surface form is chunk or not
                is_chunk = False

                # array to save tags temporarily for handling chunks
                temp = []

                for token in line_list:

                    if any(substring in token for substring in blacklist):
                        continue

                    if 'surface_form=' in token:

                        # cut token to get chunk
                        chunk_start = token.find('"') + 1
                        chunk_end = token.find('"', chunk_start)
                        chunk = token[chunk_start:chunk_end]

                        for character in chunk:

                            if '_' in character:
                                words += 1

                        if words > 1:  # gather single words of chunk

                            is_chunk = True

                            # save single words of chunk
                            chunk_parts = []

                            # handle first word of chunk
                            word_start = 0
                            word_end = chunk.find('_', word_start)
                            f.write(chunk[word_start:word_end])
                            word_start = word_end + 1

                            for _ in range(words - 1):

                                word_end = chunk.find('_', word_start)

                                if word_end == -1:

                                    chunk_parts.append(chunk[word_start:])

                                else:

                                    chunk_parts.append(chunk[word_start:word_end])

                                word_start = word_end + 1

                        else:

                            f.write(chunk)

                        ctr += 1
                        continue

                    elif 'pos=' in token:

                        if ctr != 2:
                            temp.append(' O')
                            f.write(' O')

                        add_tag(token)
                        ctr = 3
                        continue

                    elif '"' in token:

                        add_tag(token)
                        ctr += 1
                        continue

                    else:

                        # edit here for variation
                        for _ in range(4 - ctr):
                            temp.append(' O')
                            f.write(' O')

                        f.write('\n')

                if is_chunk:  # handle chunks

                    for word in chunk_parts:

                        f.write(word)

                        for elem in temp:

                            if ' O' in elem:

                                f.write(elem)

                            else:

                                f.write(' I-' + elem)

                        f.write('\n')

            elif line_list[0] == '</sentence>':  # handle end of sentence

                f.write('\n')


def determine_conll_file(file: str, data_folder: str, cut_multisense: bool = True):
    """
    Function that returns the given file in the CoNLL format.
    ----------
    string : str
        String that contains the name of the file.
    data_folder : str
        String that contains the name of the folder in which the CoNLL file should reside.
    cut_multisense : bool, optional
        Boolean that determines whether or not the wn30_key tag should be cut if it contains multiple possible senses.
        If True only the first listed sense will be used. Otherwise the whole list of senses will be detected
        as one new sense. The default is True.
    """

    # check if converted file exists

    if file is not None and not '.conll' in file:

        if cut_multisense is True:

            conll_file = file[:-4] + '_cut.conll'

        else:

            conll_file = file[:-3] + 'conll'

        path_to_conll_file = data_folder / conll_file

        if not path_to_conll_file.exists():
            # convert the file to CoNLL

            from_ufsac_to_conll(xml_file=Path(data_folder / file),
                                conll_file=Path(data_folder / conll_file),
                                encoding="latin-1",
                                cut_multisense=cut_multisense)

        return conll_file

    else:

        return file


class WSD_UFSAC(ColumnCorpus):
    def __init__(
            self,
            base_path: Union[str, Path] = None,
            in_memory: bool = True,
            document_as_sequence: bool = False,
            train_file: str = None,
            dev_file: str = None,
            test_file: str = None,
            cut_multisense: bool = True
    ):
        """
        Initialize a custom corpus with any two WSD datasets in the UFSAC format. This is only possible if you've
        manually downloaded the WSD datasets in UFSAC format to your machine.
        Obtain the most recent datasets from https://drive.google.com/file/d/1Oigo3kzRosz2VjyA44vpJZ58tDFyLRMO and copy
        up to three of the datasets in a folder called 'wsd_ufsac'.Then set the base_path parameter in the constructor
        to the path to the parent directory where the 'wsd_ufsac' folder resides and respectively set the train_file,
        dev_file and test_file parameter in the constructor according to the file names.
        :param base_path: Path to the custom WSD corpus ('wsd_ufsac' folder) on your machine
        :param in_memory: If True, keeps dataset in memory giving speedups in training.
        :param document_as_sequence: If True, all sentences of a document are read into a single Sentence object
        :param train_file: Name of the training dataset (e.g. 'semcor.xml')
        :param dev_file: Name of the development dataset
        :param test_file: Name of the testing dataset
        :param cut_multisense: Boolean that determines whether or not the wn30_key tag should be cut if it contains
                               multiple possible senses. If True only the first listed sense will be used and the
                               suffix '_cut' will be added to the name of the CoNLL file. Otherwise the whole list of
                               senses will be detected as one new sense. The default is True.
        """
        if type(base_path) == str:
            base_path: Path = Path(base_path)

        # column format
        #
        # since only the WordNet 3.0 version for senses is consistently available for all provided datasets we will
        # only consider this version
        #
        # also we ignore the id annotation used in datasets that were originally created for evaluation tasks
        #
        # if the other annotations should be needed simply add the columns in correct order according
        # to the chosen datasets here and respectively change the values of the blacklist array and
        # the range value of the else case in the token for loop in the from_ufsac_to_conll function

        columns = {0: "text", 1: "lemma", 2: "pos", 3: "wn30_key"}

        # this dataset name
        dataset_name = self.__class__.__name__.lower()

        # default dataset folder is the cache root
        if not base_path:
            base_path = Path(flair.cache_root) / "datasets"
        data_folder = base_path / dataset_name

        # check if data there
        if not data_folder.exists():
            log.warning("-" * 100)
            log.warning(f'WARNING: UFSAC corpus not found at "{data_folder}".')
            log.warning(
                'Necessary data can be found here: "https://drive.google.com/file/d/1Oigo3kzRosz2VjyA44vpJZ58tDFyLRMO"'
            )
            log.warning("-" * 100)

<<<<<<< HEAD
        # convert the files to CoNLL

        if train_file is not None:
            convert_ufsac_to_conll(data_file=Path(data_folder / train_file), encoding="latin-1")

        if test_file is not None:
            convert_ufsac_to_conll(data_file=Path(data_folder / test_file), encoding="latin-1")
=======
        # determine correct CoNLL files

        train_file = determine_conll_file(file=train_file, data_folder=data_folder, cut_multisense=cut_multisense)
        dev_file = determine_conll_file(file=dev_file, data_folder=data_folder, cut_multisense=cut_multisense)
        test_file = determine_conll_file(file=test_file, data_folder=data_folder, cut_multisense=cut_multisense)
>>>>>>> 8d88f107

        super(WSD_UFSAC, self).__init__(
            data_folder,
            columns,
            tag_to_bioes=None,
            encoding="latin-1",
            in_memory=in_memory,
            document_separator_token=None if not document_as_sequence else "-DOCSTART-",
            train_file=train_file,
            dev_file=dev_file,
            test_file=test_file
        )


class BIOSCOPE(ColumnCorpus):

    def __init__(
            self,
            base_path: Union[str, Path] = None,
            in_memory: bool = True,
    ):
        if type(base_path) == str:
            base_path: Path = Path(base_path)

        # column format
        columns = {0: "text", 1: "tag"}

        # this dataset name
        dataset_name = self.__class__.__name__.lower()

        # default dataset folder is the cache root
        if not base_path:
            base_path = Path(flair.cache_root) / "datasets"
        data_folder = base_path / dataset_name

        # download data if necessary
        bioscope_path = "https://raw.githubusercontent.com/whoisjones/BioScopeSequenceLabelingData/master/sequence_labeled/"
        cached_path(f"{bioscope_path}output.txt", Path("datasets") / dataset_name)

        super(BIOSCOPE, self).__init__(
            data_folder, columns, in_memory=in_memory, train_file="output.txt"
        )


def _download_wikiner(language_code: str, dataset_name: str):
    # download data if necessary
    wikiner_path = (
        "https://raw.githubusercontent.com/dice-group/FOX/master/input/Wikiner/"
    )
    lc = language_code

    data_file = (
            Path(flair.cache_root)
            / "datasets"
            / dataset_name
            / f"aij-wikiner-{lc}-wp3.train"
    )
    if not data_file.is_file():
        cached_path(
            f"{wikiner_path}aij-wikiner-{lc}-wp3.bz2", Path("datasets") / dataset_name
        )


class UP_CHINESE(ColumnCorpus):
    def __init__(
            self,
            base_path: Union[str, Path] = None,
            in_memory: bool = True,
            document_as_sequence: bool = False,
            **corpusargs,
    ):
        """
        Initialize the Chinese dataset from the Universal Propositions Bank, comming from that webpage:
        https://github.com/System-T/UniversalPropositions/tree/master/UP_Chinese

        :param base_path: Default is None, meaning that corpus gets auto-downloaded and loaded. You can override this
        to point to a different folder but typically this should not be necessary.
        :param in_memory: If True, keeps dataset in memory giving speedups in training.
        :param document_as_sequence: If True, all sentences of a document are read into a single Sentence object
        """
        if type(base_path) == str:
            base_path: Path = Path(base_path)

        # column format
        columns = {1: "text", 9: "frame"}

        # this dataset name
        dataset_name = self.__class__.__name__.lower()

        # default dataset folder is the cache root
        if not base_path:
            base_path = Path(flair.cache_root) / "datasets"
        data_folder = base_path / dataset_name

        # download data if necessary
        up_zh_path = "https://raw.githubusercontent.com/System-T/UniversalPropositions/master/UP_Chinese/"
        cached_path(f"{up_zh_path}zh-up-train.conllu", Path("datasets") / dataset_name)
        cached_path(f"{up_zh_path}zh-up-dev.conllu", Path("datasets") / dataset_name)
        cached_path(f"{up_zh_path}zh-up-test.conllu", Path("datasets") / dataset_name)

        super(UP_CHINESE, self).__init__(
            data_folder,
            columns,
            encoding="utf-8",
            train_file="zh-up-train.conllu",
            test_file="zh-up-test.conllu",
            dev_file="zh-up-dev.conllu",
            in_memory=in_memory,
            document_separator_token=None if not document_as_sequence else "-DOCSTART-",
            comment_symbol="#",
            **corpusargs,
        )


class UP_ENGLISH(ColumnCorpus):
    def __init__(
            self,
            base_path: Union[str, Path] = None,
            in_memory: bool = True,
            document_as_sequence: bool = False,
            **corpusargs,
    ):
        """
        Initialize the English dataset from the Universal Propositions Bank, comming from that webpage:
        https://github.com/System-T/UniversalPropositions.

        :param base_path: Default is None, meaning that corpus gets auto-downloaded and loaded. You can override this
        to point to a different folder but typically this should not be necessary.
        :param in_memory: If True, keeps dataset in memory giving speedups in training.
        :param document_as_sequence: If True, all sentences of a document are read into a single Sentence object
        """
        if type(base_path) == str:
            base_path: Path = Path(base_path)

        # column format
        columns = {1: "text", 10: "frame"}

        # this dataset name
        dataset_name = self.__class__.__name__.lower()

        # default dataset folder is the cache root
        if not base_path:
            base_path = Path(flair.cache_root) / "datasets"
        data_folder = base_path / dataset_name

        # download data if necessary
        up_en_path = "https://raw.githubusercontent.com/System-T/UniversalPropositions/master/UP_English-EWT/"
        cached_path(f"{up_en_path}en_ewt-up-train.conllu", Path("datasets") / dataset_name)
        cached_path(f"{up_en_path}en_ewt-up-dev.conllu", Path("datasets") / dataset_name)
        cached_path(f"{up_en_path}en_ewt-up-test.conllu", Path("datasets") / dataset_name)

        super(UP_ENGLISH, self).__init__(
            data_folder,
            columns,
            encoding="utf-8",
            train_file="en_ewt-up-train.conllu",
            test_file="en_ewt-up-test.conllu",
            dev_file="en_ewt-up-dev.conllu",
            in_memory=in_memory,
            document_separator_token=None if not document_as_sequence else "-DOCSTART-",
            comment_symbol="#",
            **corpusargs,
        )


class UP_FRENCH(ColumnCorpus):
    def __init__(
            self,
            base_path: Union[str, Path] = None,
            in_memory: bool = True,
            document_as_sequence: bool = False,
            **corpusargs,
    ):
        """
        Initialize the French dataset from the Universal Propositions Bank, comming from that webpage:
        https://github.com/System-T/UniversalPropositions.

        :param base_path: Default is None, meaning that corpus gets auto-downloaded and loaded. You can override this
        to point to a different folder but typically this should not be necessary.
        :param in_memory: If True, keeps dataset in memory giving speedups in training.
        :param document_as_sequence: If True, all sentences of a document are read into a single Sentence object
        """
        if type(base_path) == str:
            base_path: Path = Path(base_path)

        # column format
        columns = {1: "text", 9: "frame"}

        # this dataset name
        dataset_name = self.__class__.__name__.lower()

        # default dataset folder is the cache root
        if not base_path:
            base_path = Path(flair.cache_root) / "datasets"
        data_folder = base_path / dataset_name

        # download data if necessary
        up_fr_path = "https://raw.githubusercontent.com/System-T/UniversalPropositions/master/UP_French/"
        cached_path(f"{up_fr_path}fr-up-train.conllu", Path("datasets") / dataset_name)
        cached_path(f"{up_fr_path}fr-up-dev.conllu", Path("datasets") / dataset_name)
        cached_path(f"{up_fr_path}fr-up-test.conllu", Path("datasets") / dataset_name)

        super(UP_FRENCH, self).__init__(
            data_folder,
            columns,
            encoding="utf-8",
            train_file="fr-up-train.conllu",
            test_file="fr-up-test.conllu",
            dev_file="fr-up-dev.conllu",
            in_memory=in_memory,
            document_separator_token=None if not document_as_sequence else "-DOCSTART-",
            comment_symbol="#",
            **corpusargs,
        )


class UP_FINNISH(ColumnCorpus):
    def __init__(
            self,
            base_path: Union[str, Path] = None,
            in_memory: bool = True,
            document_as_sequence: bool = False,
            **corpusargs,
    ):
        """
        Initialize the Finnish dataset from the Universal Propositions Bank, comming from that webpage:
        https://github.com/System-T/UniversalPropositions/tree/master/UP_Finnish

        :param base_path: Default is None, meaning that corpus gets auto-downloaded and loaded. You can override this
        to point to a different folder but typically this should not be necessary.
        :param in_memory: If True, keeps dataset in memory giving speedups in training.
        :param document_as_sequence: If True, all sentences of a document are read into a single Sentence object
        """
        if type(base_path) == str:
            base_path: Path = Path(base_path)

        # column format
        columns = {1: "text", 9: "frame"}

        # this dataset name
        dataset_name = self.__class__.__name__.lower()

        # default dataset folder is the cache root
        if not base_path:
            base_path = Path(flair.cache_root) / "datasets"
        data_folder = base_path / dataset_name

        # download data if necessary
        up_fi_path = "https://raw.githubusercontent.com/System-T/UniversalPropositions/master/UP_Finnish/"
        cached_path(f"{up_fi_path}fi-up-train.conllu", Path("datasets") / dataset_name)
        cached_path(f"{up_fi_path}fi-up-dev.conllu", Path("datasets") / dataset_name)
        cached_path(f"{up_fi_path}fi-up-test.conllu", Path("datasets") / dataset_name)

        super(UP_FINNISH, self).__init__(
            data_folder,
            columns,
            encoding="utf-8",
            train_file="fi-up-train.conllu",
            test_file="fi-up-test.conllu",
            dev_file="fi-up-dev.conllu",
            in_memory=in_memory,
            document_separator_token=None if not document_as_sequence else "-DOCSTART-",
            comment_symbol="#",
            **corpusargs,
        )


class UP_GERMAN(ColumnCorpus):
    def __init__(
            self,
            base_path: Union[str, Path] = None,
            in_memory: bool = True,
            document_as_sequence: bool = False,
            **corpusargs,
    ):
        """
        Initialize the German dataset from the Universal Propositions Bank, comming from that webpage:
        https://github.com/System-T/UniversalPropositions.

        :param base_path: Default is None, meaning that corpus gets auto-downloaded and loaded. You can override this
        to point to a different folder but typically this should not be necessary.
        :param in_memory: If True, keeps dataset in memory giving speedups in training.
        :param document_as_sequence: If True, all sentences of a document are read into a single Sentence object
        """
        if type(base_path) == str:
            base_path: Path = Path(base_path)

        # column format
        columns = {1: "text", 9: "frame"}

        # this dataset name
        dataset_name = self.__class__.__name__.lower()

        # default dataset folder is the cache root
        if not base_path:
            base_path = Path(flair.cache_root) / "datasets"
        data_folder = base_path / dataset_name

        # download data if necessary
        up_de_path = "https://raw.githubusercontent.com/System-T/UniversalPropositions/master/UP_German/"
        cached_path(f"{up_de_path}de-up-train.conllu", Path("datasets") / dataset_name)
        cached_path(f"{up_de_path}de-up-dev.conllu", Path("datasets") / dataset_name)
        cached_path(f"{up_de_path}de-up-test.conllu", Path("datasets") / dataset_name)

        super(UP_GERMAN, self).__init__(
            data_folder,
            columns,
            encoding="utf-8",
            train_file="de-up-train.conllu",
            test_file="de-up-test.conllu",
            dev_file="de-up-dev.conllu",
            in_memory=in_memory,
            document_separator_token=None if not document_as_sequence else "-DOCSTART-",
            comment_symbol="#",
            **corpusargs,
        )


class UP_ITALIAN(ColumnCorpus):
    def __init__(
            self,
            base_path: Union[str, Path] = None,
            in_memory: bool = True,
            document_as_sequence: bool = False,
            **corpusargs,
    ):
        """
        Initialize the Italian dataset from the Universal Propositions Bank, comming from that webpage:
        https://github.com/System-T/UniversalPropositions/tree/master/UP_Italian

        :param base_path: Default is None, meaning that corpus gets auto-downloaded and loaded. You can override this
        to point to a different folder but typically this should not be necessary.
        :param in_memory: If True, keeps dataset in memory giving speedups in training.
        :param document_as_sequence: If True, all sentences of a document are read into a single Sentence object
        """
        if type(base_path) == str:
            base_path: Path = Path(base_path)

        # column format
        columns = {1: "text", 9: "frame"}

        # this dataset name
        dataset_name = self.__class__.__name__.lower()

        # default dataset folder is the cache root
        if not base_path:
            base_path = Path(flair.cache_root) / "datasets"
        data_folder = base_path / dataset_name

        # download data if necessary
        up_it_path = "https://raw.githubusercontent.com/System-T/UniversalPropositions/master/UP_Italian/"
        cached_path(f"{up_it_path}it-up-train.conllu", Path("datasets") / dataset_name)
        cached_path(f"{up_it_path}it-up-dev.conllu", Path("datasets") / dataset_name)
        cached_path(f"{up_it_path}it-up-test.conllu", Path("datasets") / dataset_name)

        super(UP_ITALIAN, self).__init__(
            data_folder,
            columns,
            encoding="utf-8",
            train_file="it-up-train.conllu",
            test_file="it-up-test.conllu",
            dev_file="it-up-dev.conllu",
            in_memory=in_memory,
            document_separator_token=None if not document_as_sequence else "-DOCSTART-",
            comment_symbol="#",
            **corpusargs,
        )


class UP_SPANISH(ColumnCorpus):
    def __init__(
            self,
            base_path: Union[str, Path] = None,
            in_memory: bool = True,
            document_as_sequence: bool = False,
            **corpusargs,
    ):
        """
        Initialize the Spanish dataset from the Universal Propositions Bank, comming from that webpage:
        https://github.com/System-T/UniversalPropositions

        :param base_path: Default is None, meaning that corpus gets auto-downloaded and loaded. You can override this
        to point to a different folder but typically this should not be necessary.
        :param in_memory: If True, keeps dataset in memory giving speedups in training.
        :param document_as_sequence: If True, all sentences of a document are read into a single Sentence object
        """
        if type(base_path) == str:
            base_path: Path = Path(base_path)

        # column format
        columns = {1: "text", 9: "frame"}

        # this dataset name
        dataset_name = self.__class__.__name__.lower()

        # default dataset folder is the cache root
        if not base_path:
            base_path = Path(flair.cache_root) / "datasets"
        data_folder = base_path / dataset_name

        # download data if necessary
        up_es_path = "https://raw.githubusercontent.com/System-T/UniversalPropositions/master/UP_Spanish/"
        cached_path(f"{up_es_path}es-up-train.conllu", Path("datasets") / dataset_name)
        cached_path(f"{up_es_path}es-up-dev.conllu", Path("datasets") / dataset_name)
        cached_path(f"{up_es_path}es-up-test.conllu", Path("datasets") / dataset_name)

        super(UP_SPANISH, self).__init__(
            data_folder,
            columns,
            encoding="utf-8",
            train_file="es-up-train.conllu",
            test_file="es-up-test.conllu",
            dev_file="es-up-dev.conllu",
            in_memory=in_memory,
            document_separator_token=None if not document_as_sequence else "-DOCSTART-",
            comment_symbol="#",
            **corpusargs,
        )


class UP_SPANISH_ANCORA(ColumnCorpus):
    def __init__(
            self,
            base_path: Union[str, Path] = None,
            in_memory: bool = True,
            document_as_sequence: bool = False,
            **corpusargs,
    ):
        """
        Initialize the Spanish AnCora dataset from the Universal Propositions Bank, comming from that webpage:
        https://github.com/System-T/UniversalPropositions

        :param base_path: Default is None, meaning that corpus gets auto-downloaded and loaded. You can override this
        to point to a different folder but typically this should not be necessary.
        :param in_memory: If True, keeps dataset in memory giving speedups in training.
        :param document_as_sequence: If True, all sentences of a document are read into a single Sentence object
        """
        if type(base_path) == str:
            base_path: Path = Path(base_path)

        # column format
        columns = {1: "text", 9: "frame"}

        # this dataset name
        dataset_name = self.__class__.__name__.lower()

        # default dataset folder is the cache root
        if not base_path:
            base_path = Path(flair.cache_root) / "datasets"
        data_folder = base_path / dataset_name

        # download data if necessary
        up_es_path = "https://raw.githubusercontent.com/System-T/UniversalPropositions/master/UP_Spanish-AnCora/"
        cached_path(f"{up_es_path}es_ancora-up-train.conllu", Path("datasets") / dataset_name)
        cached_path(f"{up_es_path}es_ancora-up-dev.conllu", Path("datasets") / dataset_name)
        cached_path(f"{up_es_path}es_ancora-up-test.conllu", Path("datasets") / dataset_name)

        super(UP_SPANISH_ANCORA, self).__init__(
            data_folder,
            columns,
            encoding="utf-8",
            train_file="es_ancora-up-train.conllu",
            test_file="es_ancora-up-test.conllu",
            dev_file="es_ancora-up-dev.conllu",
            in_memory=in_memory,
            document_separator_token=None if not document_as_sequence else "-DOCSTART-",
            comment_symbol="#",
            **corpusargs,
        )


class WEIBO_NER(ColumnCorpus):
    def __init__(
            self,
            base_path: Union[str, Path] = None,
            tag_to_bioes: str = "ner",
            in_memory: bool = True,
            document_as_sequence: bool = False,
            **corpusargs,
    ):
        """
        Initialize the WEIBO_NER corpus . The first time you call this constructor it will automatically
        download the dataset.
        :param base_path: Default is None, meaning that corpus gets auto-downloaded and loaded. You can override this
        to point to a different folder but typically this should not be necessary.
        :param tag_to_bioes: NER by default, need not be changed, but you could also select 'pos' to predict
        POS tags instead
        :param in_memory: If True, keeps dataset in memory giving speedups in training.
        :param document_as_sequence: If True, all sentences of a document are read into a single Sentence object
        """
        if type(base_path) == str:
            base_path: Path = Path(base_path)

        # column format
        columns = {0: 'text', 1: 'ner'}

        # this dataset name
        dataset_name = self.__class__.__name__.lower()

        # default dataset folder is the cache root
        if not base_path:
            base_path = Path(flair.cache_root) / "datasets"
        data_folder = base_path / dataset_name

        # download data if necessary
        weiboNER_conll_path = "https://raw.githubusercontent.com/87302380/WEIBO_NER/main/data/"
        cached_path(f"{weiboNER_conll_path}weiboNER_2nd_conll_format.train", Path("datasets") / dataset_name)
        cached_path(f"{weiboNER_conll_path}weiboNER_2nd_conll_format.test", Path("datasets") / dataset_name)
        cached_path(f"{weiboNER_conll_path}weiboNER_2nd_conll_format.dev", Path("datasets") / dataset_name)

        super(WEIBO_NER, self).__init__(
            data_folder,
            columns,
            tag_to_bioes=tag_to_bioes,
            encoding="utf-8",
            in_memory=in_memory,
            train_file="weiboNER_2nd_conll_format.train",
            test_file="weiboNER_2nd_conll_format.test",
            dev_file="weiboNER_2nd_conll_format.dev",
            document_separator_token=None if not document_as_sequence else "-DOCSTART-",
            **corpusargs,
        )


class WIKIANN(MultiCorpus):
    def __init__(
            self,
            languages: Union[str, List[str]],
            base_path: Union[str, Path] = None,
            tag_to_bioes: str = "ner",
            in_memory: bool = False,
    ):
        """
        WkiAnn corpus for cross-lingual NER consisting of datasets from 282 languages that exist
        in Wikipedia. See https://elisa-ie.github.io/wikiann/ for details and for the languages and their
        respective abbreveations, i.e. "en" for english. (license: https://opendatacommons.org/licenses/by/)
        Parameters
        ----------
        languages : Union[str, List[str]]
            Should be an abbreviation of a language ("en", "de",..) or a list of abbreviations.
            The datasets of all passed languages will be saved in one MultiCorpus.
            (Note that, even though listed on https://elisa-ie.github.io/wikiann/ some datasets are empty.
            This includes "aa", "cho", "ho", "hz", "ii", "jam", "kj", "kr", "mus", "olo" and "tcy".)
        base_path : Union[str, Path], optional
            Default is None, meaning that corpus gets auto-downloaded and loaded. You can override this
            to point to a different folder but typically this should not be necessary.
        tag_to_bioes : str, optional
            The data is in bio-format. It will by default (with the string "ner" as value) be transformed
            into the bioes format. If you dont want that set it to None.

        """
        if type(languages) == str:
            languages = [languages]

        if type(base_path) == str:
            base_path: Path = Path(base_path)

        # column format
        columns = {0: "text", 1: "ner"}

        # this dataset name
        dataset_name = "wikiann"

        # default dataset folder is the cache root
        if not base_path:
            base_path = Path(flair.cache_root) / "datasets"
        data_folder = base_path / dataset_name

        # For each language in languages, the file is downloaded if not existent
        # Then a comlumncorpus of that data is created and saved in a list
        # this list is handed to the multicorpus

        # list that contains the columncopora
        corpora = []

        google_drive_path = 'https://drive.google.com/uc?id='
        # download data if necessary
        first = True
        for language in languages:

            language_folder = data_folder / language
            file_name = 'wikiann-' + language + '.bio'

            # if language not downloaded yet, download it
            if not language_folder.exists():
                if first == True:
                    import gdown
                    import tarfile
                    first = False
                # create folder
                os.makedirs(language_folder)
                # get google drive id from list
                google_id = google_drive_id_from_language_name(language)
                url = google_drive_path + google_id

                # download from google drive
                gdown.download(url, str(language_folder / language) + '.tar.gz')

                # unzip
                print("Extract data...")
                tar = tarfile.open(str(language_folder / language) + '.tar.gz', "r:gz")
                # tar.extractall(language_folder,members=[tar.getmember(file_name)])
                tar.extract(file_name, str(language_folder))
                tar.close()
                print('...done.')

                # transform data into required format
                # the processed dataset has the additional ending "_new"
                print("Process dataset...")
                silver_standard_to_simple_ner_annotation(str(language_folder / file_name))
                # remove the unprocessed dataset
                os.remove(str(language_folder / file_name))
                print('...done.')

            # initialize comlumncorpus and add it to list
            print("Read data into corpus...")
            corp = ColumnCorpus(data_folder=language_folder,
                                column_format=columns,
                                train_file=file_name + '_new',
                                tag_to_bioes=tag_to_bioes,
                                in_memory=in_memory,
                                )
            corpora.append(corp)
            print("...done.")

        super(WIKIANN, self).__init__(
            corpora, name='wikiann',
        )


def silver_standard_to_simple_ner_annotation(data_file: Union[str, Path]):
    f_read = open(data_file, 'r', encoding='utf-8')
    f_write = open(data_file + '_new', 'w+', encoding='utf-8')
    while True:
        line = f_read.readline()
        if line:
            if line == '\n':
                f_write.write(line)
            else:
                liste = line.split()
                f_write.write(liste[0] + ' ' + liste[-1] + '\n')
        else:
            break
    f_read.close()
    f_write.close()


def google_drive_id_from_language_name(language):
    languages_ids = {
        'aa': '1tDDlydKq7KQQ3_23Ysbtke4HJOe4snIk',  # leer
        'ab': '1hB8REj2XA_0DjI9hdQvNvSDpuBIb8qRf',
        'ace': '1WENJS2ppHcZqaBEXRZyk2zY-PqXkTkgG',
        'ady': '1n6On8WWDHxEoybj7F9K15d_fkGPy6KgO',
        'af': '1CPB-0BD2tg3zIT60D3hmJT0i5O_SKja0',
        'ak': '1l2vlGHnQwvm9XhW5S-403fetwUXhBlZm',
        'als': '196xyYjhbie7sYLHLZHWkkurOwQLi8wK-',
        'am': '1ug1IEoExKD3xWpvfZprAPSQi82YF9Cet',
        'an': '1DNLgPOAOsGZBYd6rC5ddhzvc9_DtWnk2',
        'ang': '1W_0ti7Tl8AkqM91lRCMPWEuUnPOAZroV',
        'ar': '1tyvd32udEQG_cNeVpaD5I2fxvCc6XKIS',
        'arc': '1hSOByStqPmP3b9HfQ39EclUZGo8IKCMb',
        'arz': '1CKW5ZhxTpIHmc8Jt5JLz_5O6Cr8Icsan',
        'as': '12opBoIweBLM8XciMHT4B6-MAaKdYdvpE',
        'ast': '1rp64PxGZBDfcw-tpFBjLg_ddLDElG1II',
        'av': '1hncGUrkG1vwAAQgLtwOf41BWkHkEvdss',
        'ay': '1VmIsWpMTz442b4Mx798ZOgtB9vquKQtf',
        'az': '1FXDXsvBSdqc7GGIDZv0hqBOaaw12Ip2-',
        'azb': '1amVqOuHLEkhjn8rkGUl-mXdZlaACWyNT',
        'ba': '1aLx1d8GagI11VZVYOGQy0BEePeqoT0x3',
        'bar': '1JZ8-k8ZmnpWYI_Yl_cBBgjVdxoM9Daci',
        'bat-smg': '1trxKXDFSeKsygTMKi-ZqXSJs7F90k5a8',
        'bcl': '1Hs0k7KVZ2DPsqroZ4cUKcwZG4HdPV794',
        'be-x-old': '1gaK-spj1m6eGYQ-SsngLxxLUvP1VRk08',
        'be': '1_ttfOSy9BzCRkIT_p3mImT82XRPpEiuH',
        'bg': '1Iug6gYKemb0OrLTUrKDc_c66YGypTfCF',
        'bh': '12OcSFLu940A8tVQLxI8pnxKBpTeZHmrh',
        'bi': '1rftVziS_pqARx4mvLJC0sKLY-OL5ZIjE',
        'bjn': '1n17mkRjPUAOWQk5LQs2C3Tz3ShxK0enZ',
        'bm': '1284dwO_sfdsWE7FR06HhfBRUb8ePesKR',
        'bn': '1K2DM1mT4hkr6NlAIBTj95BeVXcgvpgDm',
        'bo': '1SzGHDVK-OguKdjZ4DXWiOJVrie1iHeWm',
        'bpy': '1m-e5EoruJufvwBEgJLmJtx6jzx64pYN2',
        'br': '1xdaBoJ1DnwI0iEq7gQN1dWcABAs_bM9H',
        'bs': '167dsB01trMYFQl8FshtIdfhjw7IfVKbk',
        'bug': '1yCnevM9_KJzFk27Vxsva_20OacLo4Uam',
        'bxr': '1DlByAX3zB-9UyEAVD4wtX-R7mXC-8xum',
        'ca': '1LuUgbd9sGa-5Ahcsy31EK89a3WOowftY',
        'cbk-zam': '1kgF8xoD-kIOWZET_9kp_4yNX6AAXn6PI',
        'cdo': '14x1y6611G-UAEGq92QEHRpreVkYnoUCw',
        'ce': '1QUUCVKA-fkiCHd3KT3zUWefaWnxzlZLu',
        'ceb': '1DJZE9RfaMoPNXHI73KBXAm4YSe-_YCUk',
        'ch': '1YzAfhmatkmTpkZbAcD6X83epCgzD5S2_',
        'cho': '1ciY0vF3c5a2mTOo_k32A2wMs0klK98Kb',  # leer
        'chr': '1EHaxz1UZHn7v2bbRzCLAhPsNtRzrG3Ae',
        'chy': '1nNWwMAJr1KNdz3bHf6uIn-thZCknlTeB',
        'ckb': '1llpaftcUSiXCZQZMdAqaJSrhwMdcf9IV',
        'co': '1ZP-8oWgMYfW7a6w6ygEFkKDGbN39QnDn',
        'cr': '1ST0xRicLAG4JdCZwGdaY-0pEXooQh7e6',
        'crh': '1Jmpq2XVYUR_XaXU5XNhtOMnz-qkpsgpE',
        'cs': '1Vydyze-jBkK_S1uV5ewV_Y6dbwhXr7lk',
        'csb': '1naUyF74lZPnnopXdOqf5Xor2kT4WoHfS',
        'cu': '1EN5dVTU6jc7YOYPCHq8EYUF31HlMUKs7',
        'cv': '1gEUAlqYSSDI4TrWCqP1LUq2n0X1XEjN3',
        'cy': '1q5g6NJE5GXf65Vc_P4BnUMHQ49Prz-J1',
        'da': '11onAGOLkkqrIwM784siWlg-cewa5WKm8',
        'de': '1f9nWvNkCCy6XWhd9uf4Dq-2--GzSaYAb',
        'diq': '1IkpJaVbEOuOs9qay_KG9rkxRghWZhWPm',
        'dsb': '1hlExWaMth-2eVIQ3i3siJSG-MN_7Z6MY',
        'dv': '1WpCrslO4I7TMb2uaKVQw4U2U8qMs5szi',
        'dz': '10WX52ePq2KfyGliwPvY_54hIjpzW6klV',
        'ee': '1tYEt3oN2KPzBSWrk9jpCqnW3J1KXdhjz',
        'el': '1cxq4NUYmHwWsEn5waYXfFSanlINXWLfM',
        'eml': '17FgGhPZqZNtzbxpTJOf-6nxEuI5oU4Vd',
        'en': '1mqxeCPjxqmO7e8utj1MQv1CICLFVvKa-',
        'eo': '1YeknLymGcqj44ug2yd4P7xQVpSK27HkK',
        'es': '1Dnx3MVR9r5cuoOgeew2gT8bDvWpOKxkU',
        'et': '1Qhb3kYlQnLefWmNimdN_Vykm4mWzbcWy',
        'eu': '1f613wH88UeITYyBSEMZByK-nRNMwLHTs',
        'ext': '1D0nLOZ3aolCM8TShIRyCgF3-_MhWXccN',
        'fa': '1QOG15HU8VfZvJUNKos024xI-OGm0zhEX',
        'ff': '1h5pVjxDYcq70bSus30oqi9KzDmezVNry',
        'fi': '1y3Kf6qYsSvL8_nSEwE1Y6Bf6ninaPvqa',
        'fiu-vro': '1oKUiqG19WgPd3CCl4FGudk5ATmtNfToR',
        'fj': '10xDMuqtoTJlJFp5ghbhKfNWRpLDK3W4d',
        'fo': '1RhjYqgtri1276Be1N9RrNitdBNkpzh0J',
        'fr': '1sK_T_-wzVPJYrnziNqWTriU52rEsXGjn',
        'frp': '1NUm8B2zClBcEa8dHLBb-ZgzEr8phcQyZ',
        'frr': '1FjNqbIUlOW1deJdB8WCuWjaZfUzKqujV',
        'fur': '1oqHZMK7WAV8oHoZLjGR0PfmO38wmR6XY',
        'fy': '1DvnU6iaTJc9bWedmDklHyx8nzKD1s3Ge',
        'ga': '1Ql6rh7absdYQ8l-3hj_MVKcEC3tHKeFB',
        'gag': '1zli-hOl2abuQ2wsDJU45qbb0xuvYwA3a',
        'gan': '1u2dOwy58y-GaS-tCPJS_i9VRDQIPXwCr',
        'gd': '1umsUpngJiwkLdGQbRqYpkgxZju9dWlRz',
        'gl': '141K2IbLjJfXwFTIf-kthmmG0YWdi8liE',
        'glk': '1ZDaxQ6ilXaoivo4_KllagabbvfOuiZ0c',
        'gn': '1hM4MuCaVnZqnL-w-0N-WcWag22ikVLtZ',
        'gom': '1BNOSw75tzPC0wEgLOCKbwu9wg9gcLOzs',
        'got': '1YSHYBtXc1WvUvMIHPz6HHgJvaXKulJUj',
        'gu': '1VdK-B2drqFwKg8KD23c3dKXY-cZgCMgd',
        'gv': '1XZFohYNbKszEFR-V-yDXxx40V41PV9Zm',
        'ha': '18ZG4tUU0owRtQA8Ey3Dl72ALjryEJWMC',
        'hak': '1QQe3WgrCWbvnVH42QXD7KX4kihHURB0Z',
        'haw': '1FLqlK-wpz4jy768XbQAtxd9PhC-9ciP7',
        'he': '18K-Erc2VOgtIdskaQq4D5A3XkVstDmfX',
        'hi': '1lBRapb5tjBqT176gD36K5yb_qsaFeu-k',
        'hif': '153MQ9Ga4NQ-CkK8UiJM3DjKOk09fhCOV',
        'ho': '1c1AoS7yq15iVkTEE-0f3x25NT4F202B8',  # leer
        'hr': '1wS-UtB3sGHuXJQQGR0F5lDegogsgoyif',
        'hsb': '1_3mMLzAE5OmXn2z64rW3OwWbo85Mirbd',
        'ht': '1BwCaF0nfdgkM7Yt7A7d7KyVk0BcuwPGk',
        'hu': '10AkDmTxUWNbOXuYLYZ-ZPbLAdGAGZZ8J',
        'hy': '1Mi2k2alJJquT1ybd3GC3QYDstSagaWdo',
        'hz': '1c1m_-Q92v0Di7Nez6VuaccrN19i8icKV',  # leer
        'ia': '1jPyqTmDuVhEhj89N606Cja5heJEbcMoM',
        'id': '1JWIvIh8fQoMQqk1rPvUThaskxnTs8tsf',
        'ie': '1TaKRlTtB8-Wqu4sfvx6JQKIugAlg0pV-',
        'ig': '15NFAf2Qx6BXSjv_Oun9_3QRBWNn49g86',
        'ii': '1qldGJkMOMKwY13DpcgbxQCbff0K982f9',  # leer
        'ik': '1VoSTou2ZlwVhply26ujowDz6gjwtxmny',
        'ilo': '1-xMuIT6GaM_YeHqgm1OamGkxYfBREiv3',
        'io': '19Zla0wsAcrZm2c0Pw5ghpp4rHjYs26Pp',
        'is': '11i-NCyqS6HbldIbYulsCgQGZFXR8hwoB',
        'it': '1HmjlOaQunHqL2Te7pIkuBWrnjlmdfYo_',
        'iu': '18jKm1S7Ls3l0_pHqQH8MycG3LhoC2pdX',
        'ja': '10dz8UxyK4RIacXE2HcGdrharmp5rwc3r',
        'jam': '1v99CXf9RnbF6aJo669YeTR6mQRTOLZ74',  # leer
        'jbo': '1_LmH9hc6FDGE3F7pyGB1fUEbSwuTYQdD',
        'jv': '1qiSu1uECCLl4IBZS27FBdJIBivkJ7GwE',
        'ka': '172UFuFRBX2V1aWeXlPSpu9TjS-3cxNaD',
        'kaa': '1kh6hMPUdqO-FIxRY6qaIBZothBURXxbY',
        'kab': '1oKjbZI6ZrrALCqnPCYgIjKNrKDA7ehcs',
        'kbd': '1jNbfrboPOwJmlXQBIv053d7n5WXpMRv7',
        'kg': '1iiu5z-sdJ2JLC4Ja9IgDxpRZklIb6nDx',
        'ki': '1GUtt0QI84c5McyLGGxoi5uwjHOq1d6G8',
        'kj': '1nSxXUSGDlXVCIPGlVpcakRc537MwuKZR',  # leer
        'kk': '1ryC3UN0myckc1awrWhhb6RIi17C0LCuS',
        'kl': '1gXtGtX9gcTXms1IExICnqZUHefrlcIFf',
        'km': '1DS5ATxvxyfn1iWvq2G6qmjZv9pv0T6hD',
        'kn': '1ZGLYMxbb5-29MNmuUfg2xFhYUbkJFMJJ',
        'ko': '12r8tIkTnwKhLJxy71qpIcoLrT6NNhQYm',
        'koi': '1EdG_wZ_Qk124EPAZw-w6rdEhYLsgcvIj',
        'kr': '19VNQtnBA-YL_avWuVeHQHxJZ9MZ04WPF',  # leer
        'krc': '1nReV4Mb7Wdj96czpO5regFbdBPu0zZ_y',
        'ks': '1kzh0Pgrv27WRMstR9MpU8mu7p60TcT-X',
        'ksh': '1iHJvrl2HeRaCumlrx3N7CPrHQ2KuLUkt',
        'ku': '1YqJog7Bkk0fHBCSTxJ9heeE-bfbkbkye',
        'kv': '1s91HI4eq8lQYlZwfrJAgaGlCyAtIhvIJ',
        'kw': '16TaIX2nRfqDp8n7zudd4bqf5abN49dvW',
        'ky': '17HPUKFdKWhUjuR1NOp5f3PQYfMlMCxCT',
        'la': '1NiQuBaUIFEERvVXo6CQLwosPraGyiRYw',
        'lad': '1PEmXCWLCqnjLBomMAYHeObM1AmVHtD08',
        'lb': '1nE4g10xoTU23idmDtOQ0w2QCuizZ6QH_',
        'lbe': '1KOm-AdRcCHfSc1-uYBxBA4GjxXjnIlE-',
        'lez': '1cJAXshrLlF1TZlPHJTpDwEvurIOsz4yR',
        'lg': '1Ur0y7iiEpWBgHECrIrT1OyIC8um_y4th',
        'li': '1TikIqfqcZlSDWhOae1JnjJiDko4nj4Dj',
        'lij': '1ro5ItUcF49iP3JdV82lhCQ07MtZn_VjW',
        'lmo': '1W4rhBy2Pi5SuYWyWbNotOVkVY3kYWS_O',
        'ln': '1bLSV6bWx0CgFm7ByKppZLpYCFL8EIAoD',
        'lo': '1C6SSLeKF3QirjZbAZAcpVX_AXYg_TJG3',
        'lrc': '1GUcS28MlJe_OjeQfS2AJ8uczpD8ut60e',
        'lt': '1gAG6TcMTmC128wWK0rCXRlCTsJY9wFQY',
        'ltg': '12ziP8t_fAAS9JqOCEC0kuJObEyuoiOjD',
        'lv': '1MPuAM04u-AtfybXdpHwCqUpFWbe-zD0_',
        'mai': '1d_nUewBkka2QGEmxCc9v3dTfvo7lPATH',
        'map-bms': '1wrNIE-mqp2xb3lrNdwADe6pb7f35NP6V',
        'mdf': '1BmMGUJy7afuKfhfTBMiKxM3D7FY-JrQ2',
        'mg': '105WaMhcWa-46tCztoj8npUyg0aH18nFL',
        'mh': '1Ej7n6yA1cF1cpD5XneftHtL33iHJwntT',
        'mhr': '1CCPIUaFkEYXiHO0HF8_w07UzVyWchrjS',
        'mi': '1F6au9xQjnF-aNBupGJ1PwaMMM6T_PgdQ',
        'min': '1tVK5SHiCy_DaZSDm3nZBgT5bgWThbJt_',
        'mk': '18NpudytGhSWq_LbmycTDw10cSftlSBGS',
        'ml': '1V73UE-EvcE-vV3V1RTvU4sak6QFcP91y',
        'mn': '14jRXicA87oXZOZllWqUjKBMetNpQEUUp',
        'mo': '1YsLGNMsJ7VsekhdcITQeolzOSK4NzE6U',
        'mr': '1vOr1AIHbgkhTO9Ol9Jx5Wh98Qdyh1QKI',
        'mrj': '1dW-YmEW8a9D5KyXz8ojSdIXWGekNzGzN',
        'ms': '1bs-_5WNRiZBjO-DtcNtkcIle-98homf_',
        'mt': '1L7aU3iGjm6SmPIU74k990qRgHFV9hrL0',
        'mus': '1_b7DcRqiKJFEFwp87cUecqf8A5BDbTIJ',  # leer
        'mwl': '1MfP0jba2jQfGVeJOLq26MjI6fYY7xTPu',
        'my': '16wsIGBhNVd2lC2p6n1X8rdMbiaemeiUM',
        'myv': '1KEqHmfx2pfU-a1tdI_7ZxMQAk5NJzJjB',
        'mzn': '1CflvmYEXZnWwpsBmIs2OvG-zDDvLEMDJ',
        'na': '1r0AVjee5wNnrcgJxQmVGPVKg5YWz1irz',
        'nah': '1fx6eu91NegyueZ1i0XaB07CKjUwjHN7H',
        'nap': '1bhT4sXCJvaTchCIV9mwLBtf3a7OprbVB',
        'nds-nl': '1UIFi8eOCuFYJXSAXZ9pCWwkQMlHaY4ye',
        'nds': '1FLgZIXUWa_vekDt4ndY0B5XL7FNLiulr',
        'ne': '1gEoCjSJmzjIH4kdHsbDZzD6ID4_78ekS',
        'new': '1_-p45Ny4w9UvGuhD8uRNSPPeaARYvESH',
        'ng': '11yxPdkmpmnijQUcnFHZ3xcOmLTYJmN_R',
        'nl': '1dqYXg3ilzVOSQ_tz_dF47elSIvSIhgqd',
        'nn': '1pDrtRhQ001z2WUNMWCZQU3RV_M0BqOmv',
        'no': '1zuT8MI96Ivpiu9mEVFNjwbiM8gJlSzY2',
        'nov': '1l38388Rln0NXsSARMZHmTmyfo5C0wYTd',
        'nrm': '10vxPq1Nci7Wpq4XOvx3dtqODskzjdxJQ',
        'nso': '1iaIV8qlT0RDnbeQlnxJ3RehsG3gU5ePK',
        'nv': '1oN31jT0w3wP9aGwAPz91pSdUytnd9B0g',
        'ny': '1eEKH_rUPC560bfEg11kp3kbe8qWm35IG',
        'oc': '1C01cW8G_j8US-DTrsmeal_ENHTtNWn-H',
        'olo': '1vbDwKZKqFq84dusr1SvDx5JbBcPanx9L',  # leer
        'om': '1q3h22VMbWg2kgVFm-OArR-E4y1yBQ1JX',
        'or': '1k8LwCE8nC7lq6neXDaS3zRn0KOrd9RnS',
        'os': '1u81KAB34aEQfet00dLMRIBJsfRwbDTij',
        'pa': '1JDEHL1VcLHBamgTPBom_Ryi8hk6PBpsu',
        'pag': '1k905VUWnRgY8kFb2P2431Kr4dZuolYGF',
        'pam': '1ssugGyJb8ipispC60B3I6kzMsri1WcvC',
        'pap': '1Za0wfwatxYoD7jGclmTtRoBP0uV_qImQ',
        'pcd': '1csJlKgtG04pdIYCUWhsCCZARKIGlEYPx',
        'pdc': '1Xnms4RXZKZ1BBQmQJEPokmkiweTpouUw',
        'pfl': '1tPQfHX7E0uKMdDSlwNw5aGmaS5bUK0rn',
        'pi': '16b-KxNxzbEuyoNSlI3bfe2YXmdSEsPFu',
        'pih': '1vwyihTnS8_PE5BNK7cTISmIBqGWvsVnF',
        'pl': '1fijjS0LbfpKcoPB5V8c8fH08T8AkXRp9',
        'pms': '12ySc7X9ajWWqMlBjyrPiEdc-qVBuIkbA',
        'pnb': '1RB3-wjluhTKbdTGCsk3nag1bM3m4wENb',
        'pnt': '1ZCUzms6fY4on_fW8uVgO7cEs9KHydHY_',
        'ps': '1WKl9Av6Sqz6aHKyUM5kIh90mzFzyVWH9',
        'pt': '13BX-_4_hcTUp59HDyczFDI32qUB94vUY',
        'qu': '1CB_C4ygtRoegkqgcqfXNHr8oQd-UcvDE',
        'rm': '1YRSGgWoxEqSojHXuBHJnY8vAHr1VgLu-',
        'rmy': '1uFcCyvOWBJWKFQxbkYSp373xUXVl4IgF',
        'rn': '1ekyyb2MvupYGY_E8_BhKvV664sLvW4aE',
        'ro': '1YfeNTSoxU-zJMnyQotLk5X8B_6nHryBu',
        'roa-rup': '150s4H4TdQ5nNYVC6j0E416TUAjBE85yy',
        'roa-tara': '1H6emfQsD_a5yohK4RMPQ-GrnHXqqVgr3',
        'ru': '11gP2s-SYcfS3j9MjPp5C3_nFeQB-8x86',
        'rue': '1OuSglZAndja1J5D5IUmdbt_niTTyEgYK',
        'rw': '1NuhHfi0-B-Xlr_BApijnxCw0WMEltttP',
        'sa': '1P2S3gL_zvKgXLKJJxg-Fb4z8XdlVpQik',
        'sah': '1qz0MpKckzUref2FX_FYiNzI2p4BDc5oR',
        'sc': '1oAYj_Fty4FUwjAOBEBaiZt_cY8dtpDfA',
        'scn': '1sDN9zHkXWYoHYx-DUu-GPvsUgB_IRa8S',
        'sco': '1i8W7KQPj6YZQLop89vZBSybJNgNsvXWR',
        'sd': '1vaNqfv3S8Gl5pQmig3vwWQ3cqRTsXmMR',
        'se': '1RT9xhn0Vl90zjWYDTw5V1L_u1Oh16tpP',
        'sg': '1iIh2oXD2Szz_AygUvTt3_ZK8a3RYEGZ_',
        'sh': '1qPwLiAm6t4__G-zVEOrBgYx6VRmgDgiS',
        'si': '1G5ryceID0TP6SAO42e-HAbIlCvYmnUN7',
        'simple': '1FVV49o_RlK6M5Iw_7zeJOEDQoTa5zSbq',
        'sk': '11mkYvbmAWKTInj6t4Ma8BUPxoR5o6irL',
        'sl': '1fsIZS5LgMzMzZ6T7ogStyj-ILEZIBRvO',
        'sm': '1yefECpKX_Y4R7G2tggIxvc_BvJfOAz-t',
        'sn': '1fYeCjMPvRAv94kvZjiKI-ktIDLkbv0Ve',
        'so': '1Uc-eSZnJb36SgeTvRU3GirXZOlGD_NB6',
        'sq': '11u-53n71O_yjpwRiCQSwgL7N2w72ZptX',
        'sr': '1PGLGlQi8Q0Eac6dib-uuCJAAHK6SF5Pz',
        'srn': '1JKiL3TSXqK1-KhPfAwMK0uqw90WEzg7M',
        'ss': '1e0quNEsA1dn57-IbincF4D82dRWgzQlp',
        'st': '1ny-FBzpBqIDgv6jMcsoFev3Ih65FNZFO',
        'stq': '15Fx32ROy2IM6lSqAPUykkr3CITR6Xd7v',
        'su': '1C0FJum7bYZpnyptBvfAgwJb0TX2hggtO',
        'sv': '1YyqzOSXzK5yrAou9zeTDWH_7s569mDcz',
        'sw': '1_bNTj6T8eXlNAIuHaveleWlHB_22alJs',
        'szl': '1_dXEip1snK4CPVGqH8x7lF5O-6FdCNFW',
        'ta': '1ZFTONsxGtSnC9QB6RpWSvgD_MbZwIhHH',
        'tcy': '15R6u7KQs1vmDSm_aSDrQMJ3Q6q3Be0r7',  # leer
        'te': '11Sx-pBAPeZOXGyv48UNSVMD0AH7uf4YN',
        'tet': '11mr2MYLcv9pz7mHhGGNi5iNCOVErYeOt',
        'tg': '16ttF7HWqM9Cnj4qmgf3ZfNniiOJfZ52w',
        'th': '14xhIt-xr5n9nMuvcwayCGM1-zBCFZquW',
        'ti': '123q5e9MStMShp8eESGtHdSBGLDrCKfJU',
        'tk': '1X-JNInt34BNGhg8A8Peyjw2WjsALdXsD',
        'tl': '1WkQHbWd9cqtTnSHAv0DpUThaBnzeSPTJ',
        'tn': '1fHfQHetZn8-fLuRZEu-cvs-kQYwPvjyL',
        'to': '1cHOLaczYJ8h-OqQgxeoH9vMG3izg6muT',
        'tpi': '1YsRjxVu6NYOrXRb8oqMO9FPaicelFEcu',
        'tr': '1J1Zy02IxvtCK0d1Ba2h_Ulit1mVb9UIX',
        'ts': '1pIcfAt3KmtmDkyhOl-SMSeoM8aP8bOpl',
        'tt': '1vsfzCjj-_bMOn5jBai41TF5GjKJM_Ius',
        'tum': '1NWcg65daI2Bt0awyEgU6apUDbBmiqCus',
        'tw': '1WCYKZIqS7AagS76QFSfbteiOgFNBvNne',
        'ty': '1DIqaP1l-N9VXTNokrlr6EuPMGE765o4h',
        'tyv': '1F3qa05OYLBcjT1lXMurAJFDXP_EesCvM',
        'udm': '1T0YMTAPLOk768sstnewy5Jxgx2RPu3Rb',
        'ug': '1fjezvqlysyZhiQMZdazqLGgk72PqtXAw',
        'uk': '1UMJCHtzxkfLDBJE7NtfN5FeMrnnUVwoh',
        'ur': '1WNaD2TuHvdsF-z0k_emQYchwoQQDFmRk',
        'uz': '11wrG2FSTpRJc2jb5MhgvxjkVDYhT8M-l',
        've': '1PucJ7pJ4CXGEXZ5p_WleZDs2usNz74to',
        'vec': '1cAVjm_y3ehNteDQIYz9yyoq1EKkqOXZ0',
        'vep': '1K_eqV7O6C7KPJWZtmIuzFMKAagj-0O85',
        'vi': '1yQ6nhm1BmG9lD4_NaG1hE5VV6biEaV5f',
        'vls': '1bpQQW6pKHruKJJaKtuggH5rReMXyeVXp',
        'vo': '1D80QRdTpe7H4mHFKpfugscsjX71kiMJN',
        'wa': '1m4B81QYbf74htpInDU5p7d0n0ot8WLPZ',
        'war': '1EC3jsHtu22tHBv6jX_I4rupC5RwV3OYd',
        'wo': '1vChyqNNLu5xYHdyHpACwwpw4l3ptiKlo',
        'wuu': '1_EIn02xCUBcwLOwYnA-lScjS2Lh2ECw6',
        'xal': '19bKXsL1D2UesbB50JPyc9TpG1lNc2POt',
        'xh': '1pPVcxBG3xsCzEnUzlohc_p89gQ9dSJB3',
        'xmf': '1SM9llku6I_ZuZz05mOBuL2lx-KQXvehr',
        'yi': '1WNWr1oV-Nl7c1Jv8x_MiAj2vxRtyQawu',
        'yo': '1yNVOwMOWeglbOcRoZzgd4uwlN5JMynnY',
        'za': '1i7pg162cD_iU9h8dgtI2An8QCcbzUAjB',
        'zea': '1EWSkiSkPBfbyjWjZK0VuKdpqFnFOpXXQ',
        'zh-classical': '1uUKZamNp08KA7s7794sKPOqPALvo_btl',
        'zh-min-nan': '1oSgz3YBXLGUgI7kl-uMOC_ww6L0FNFmp',
        'zh-yue': '1zhwlUeeiyOAU1QqwqZ8n91yXIRPFA7UE',
        'zh': '1LZ96GUhkVHQU-aj2C3WOrtffOp0U3Z7f',
        'zu': '1FyXl_UK1737XB3drqQFhGXiJrJckiB1W'
    }
    return languages_ids[language]


class WIKIGOLD_NER(ColumnCorpus):
    def __init__(
            self,
            base_path: Union[str, Path] = None,
            tag_to_bioes: str = "ner",
            in_memory: bool = True,
            document_as_sequence: bool = False,
            **corpusargs,
    ):
        """
        Initialize the wikigold corpus. The first time you call this constructor it will automatically
        download the dataset.
        :param base_path: Default is None, meaning that corpus gets auto-downloaded and loaded. You can override this
        to point to a different folder but typically this should not be necessary.
        :param tag_to_bioes: NER by default, should not be changed
        :param in_memory: If True, keeps dataset in memory giving speedups in training.
        :param document_as_sequence: If True, all sentences of a document are read into a single Sentence object
        """
        if type(base_path) == str:
            base_path: Path = Path(base_path)

        # column format
        columns = {0: "text", 1: "ner"}

        # this dataset name
        dataset_name = self.__class__.__name__.lower()

        # default dataset folder is the cache root
        if not base_path:
            base_path = Path(flair.cache_root) / "datasets"
        data_folder = base_path / dataset_name

        # download data if necessary
        wikigold_ner_path = "https://raw.githubusercontent.com/juand-r/entity-recognition-datasets/master/data/wikigold/CONLL-format/data/"
        cached_path(f"{wikigold_ner_path}wikigold.conll.txt", Path("datasets") / dataset_name)

        super(WIKIGOLD_NER, self).__init__(
            data_folder,
            columns,
            tag_to_bioes=tag_to_bioes,
            encoding="utf-8",
            in_memory=in_memory,
            train_file='wikigold.conll.txt',
            document_separator_token=None if not document_as_sequence else "-DOCSTART-",
            **corpusargs,
        )


class WIKINER_ENGLISH(ColumnCorpus):
    def __init__(
            self,
            base_path: Union[str, Path] = None,
            tag_to_bioes: str = "ner",
            in_memory: bool = False,
            **corpusargs,
    ):
        if type(base_path) == str:
            base_path: Path = Path(base_path)

        # column format
        columns = {0: "text", 1: "pos", 2: "ner"}

        # this dataset name
        dataset_name = self.__class__.__name__.lower()

        # default dataset folder is the cache root
        if not base_path:
            base_path = Path(flair.cache_root) / "datasets"
        data_folder = base_path / dataset_name

        # download data if necessary
        _download_wikiner("en", dataset_name)

        super(WIKINER_ENGLISH, self).__init__(
            data_folder, columns, tag_to_bioes=tag_to_bioes, in_memory=in_memory, **corpusargs,
        )


class WIKINER_GERMAN(ColumnCorpus):
    def __init__(
            self,
            base_path: Union[str, Path] = None,
            tag_to_bioes: str = "ner",
            in_memory: bool = False,
            **corpusargs,
    ):
        if type(base_path) == str:
            base_path: Path = Path(base_path)

        # column format
        columns = {0: "text", 1: "pos", 2: "ner"}

        # this dataset name
        dataset_name = self.__class__.__name__.lower()

        # default dataset folder is the cache root
        if not base_path:
            base_path = Path(flair.cache_root) / "datasets"
        data_folder = base_path / dataset_name

        # download data if necessary
        _download_wikiner("de", dataset_name)

        super(WIKINER_GERMAN, self).__init__(
            data_folder, columns, tag_to_bioes=tag_to_bioes, in_memory=in_memory, **corpusargs,
        )


class WIKINER_DUTCH(ColumnCorpus):
    def __init__(
            self,
            base_path: Union[str, Path] = None,
            tag_to_bioes: str = "ner",
            in_memory: bool = False,
            **corpusargs,
    ):
        if type(base_path) == str:
            base_path: Path = Path(base_path)

        # column format
        columns = {0: "text", 1: "pos", 2: "ner"}

        # this dataset name
        dataset_name = self.__class__.__name__.lower()

        # default dataset folder is the cache root
        if not base_path:
            base_path = Path(flair.cache_root) / "datasets"
        data_folder = base_path / dataset_name

        # download data if necessary
        _download_wikiner("nl", dataset_name)

        super(WIKINER_DUTCH, self).__init__(
            data_folder, columns, tag_to_bioes=tag_to_bioes, in_memory=in_memory, **corpusargs,
        )


class WIKINER_FRENCH(ColumnCorpus):
    def __init__(
            self,
            base_path: Union[str, Path] = None,
            tag_to_bioes: str = "ner",
            in_memory: bool = False,
            **corpusargs,
    ):
        if type(base_path) == str:
            base_path: Path = Path(base_path)

        # column format
        columns = {0: "text", 1: "pos", 2: "ner"}

        # this dataset name
        dataset_name = self.__class__.__name__.lower()

        # default dataset folder is the cache root
        if not base_path:
            base_path = Path(flair.cache_root) / "datasets"
        data_folder = base_path / dataset_name

        # download data if necessary
        _download_wikiner("fr", dataset_name)

        super(WIKINER_FRENCH, self).__init__(
            data_folder, columns, tag_to_bioes=tag_to_bioes, in_memory=in_memory, **corpusargs,
        )


class WIKINER_ITALIAN(ColumnCorpus):
    def __init__(
            self,
            base_path: Union[str, Path] = None,
            tag_to_bioes: str = "ner",
            in_memory: bool = False,
            **corpusargs,
    ):
        if type(base_path) == str:
            base_path: Path = Path(base_path)

        # column format
        columns = {0: "text", 1: "pos", 2: "ner"}

        # this dataset name
        dataset_name = self.__class__.__name__.lower()

        # default dataset folder is the cache root
        if not base_path:
            base_path = Path(flair.cache_root) / "datasets"
        data_folder = base_path / dataset_name

        # download data if necessary
        _download_wikiner("it", dataset_name)

        super(WIKINER_ITALIAN, self).__init__(
            data_folder, columns, tag_to_bioes=tag_to_bioes, in_memory=in_memory
        )


class WIKINER_SPANISH(ColumnCorpus):
    def __init__(
            self,
            base_path: Union[str, Path] = None,
            tag_to_bioes: str = "ner",
            in_memory: bool = False,
            **corpusargs,
    ):
        if type(base_path) == str:
            base_path: Path = Path(base_path)

        # column format
        columns = {0: "text", 1: "pos", 2: "ner"}

        # this dataset name
        dataset_name = self.__class__.__name__.lower()

        # default dataset folder is the cache root
        if not base_path:
            base_path = Path(flair.cache_root) / "datasets"
        data_folder = base_path / dataset_name

        # download data if necessary
        _download_wikiner("es", dataset_name)

        super(WIKINER_SPANISH, self).__init__(
            data_folder, columns, tag_to_bioes=tag_to_bioes, in_memory=in_memory, **corpusargs,
        )


class WIKINER_PORTUGUESE(ColumnCorpus):
    def __init__(
            self,
            base_path: Union[str, Path] = None,
            tag_to_bioes: str = "ner",
            in_memory: bool = False,
            **corpusargs,
    ):
        if type(base_path) == str:
            base_path: Path = Path(base_path)

        # column format
        columns = {0: "text", 1: "pos", 2: "ner"}

        # this dataset name
        dataset_name = self.__class__.__name__.lower()

        # default dataset folder is the cache root
        if not base_path:
            base_path = Path(flair.cache_root) / "datasets"
        data_folder = base_path / dataset_name

        # download data if necessary
        _download_wikiner("pt", dataset_name)

        super(WIKINER_PORTUGUESE, self).__init__(
            data_folder, columns, tag_to_bioes=tag_to_bioes, in_memory=in_memory, **corpusargs,
        )


class WIKINER_POLISH(ColumnCorpus):
    def __init__(
            self,
            base_path: Union[str, Path] = None,
            tag_to_bioes: str = "ner",
            in_memory: bool = False,
            **corpusargs,
    ):
        if type(base_path) == str:
            base_path: Path = Path(base_path)

        # column format
        columns = {0: "text", 1: "pos", 2: "ner"}

        # this dataset name
        dataset_name = self.__class__.__name__.lower()

        # default dataset folder is the cache root
        if not base_path:
            base_path = Path(flair.cache_root) / "datasets"
        data_folder = base_path / dataset_name

        # download data if necessary
        _download_wikiner("pl", dataset_name)

        super(WIKINER_POLISH, self).__init__(
            data_folder, columns, tag_to_bioes=tag_to_bioes, in_memory=in_memory, **corpusargs,
        )


class WIKINER_RUSSIAN(ColumnCorpus):
    def __init__(
            self,
            base_path: Union[str, Path] = None,
            tag_to_bioes: str = "ner",
            in_memory: bool = False,
            **corpusargs,
    ):
        if type(base_path) == str:
            base_path: Path = Path(base_path)

        # column format
        columns = {0: "text", 1: "pos", 2: "ner"}

        # this dataset name
        dataset_name = self.__class__.__name__.lower()

        # default dataset folder is the cache root
        if not base_path:
            base_path = Path(flair.cache_root) / "datasets"
        data_folder = base_path / dataset_name

        # download data if necessary
        _download_wikiner("ru", dataset_name)

        super(WIKINER_RUSSIAN, self).__init__(
            data_folder, columns, tag_to_bioes=tag_to_bioes, in_memory=in_memory, **corpusargs,
        )


class WNUT_17(ColumnCorpus):
    def __init__(
            self,
            base_path: Union[str, Path] = None,
            tag_to_bioes: str = "ner",
            in_memory: bool = True,
            **corpusargs,
    ):
        if type(base_path) == str:
            base_path: Path = Path(base_path)

        # column format
        columns = {0: "text", 1: "ner"}

        # this dataset name
        dataset_name = self.__class__.__name__.lower()

        # default dataset folder is the cache root
        if not base_path:
            base_path = Path(flair.cache_root) / "datasets"
        data_folder = base_path / dataset_name

        # download data if necessary
        wnut_path = "https://noisy-text.github.io/2017/files/"
        cached_path(f"{wnut_path}wnut17train.conll", Path("datasets") / dataset_name)
        cached_path(f"{wnut_path}emerging.dev.conll", Path("datasets") / dataset_name)
        cached_path(
            f"{wnut_path}emerging.test.annotated", Path("datasets") / dataset_name
        )

        super(WNUT_17, self).__init__(
            data_folder, columns, tag_to_bioes=tag_to_bioes, in_memory=in_memory, **corpusargs,
        )


class WNUT_2020_NER(ColumnCorpus):
    def __init__(
            self,
            base_path: Union[str, Path] = None,
            tag_to_bioes: str = "ner",
            in_memory: bool = True,
            document_as_sequence: bool = False,
            **corpusargs,
    ):
        """
        Initialize the WNUT_2020_NER corpus. The first time you call this constructor it will automatically
        download the dataset.
        :param base_path: Default is None, meaning that corpus gets auto-downloaded and loaded. You can override this
        to point to a different folder but typically this should not be necessary.
        :param tag_to_bioes: NER by default, since it is the only option of the WNUT corpus.
        :param in_memory: If True, keeps dataset in memory giving speedups in training.
        :param document_as_sequence: If True, all sentences of a document are read into a single Sentence object
        """
        if type(base_path) == str:
            base_path: Path = Path(base_path)

        # column format
        columns = {0: "text", 1: "ner"}

        # this dataset name
        dataset_name = self.__class__.__name__.lower()

        # default dataset folder is the cache root
        if not base_path:
            base_path = Path(flair.cache_root) / "datasets"
        data_folder = base_path / dataset_name

        # download data if necessary
        github_url = "https://github.com/jeniyat/WNUT_2020_NER/archive/master.zip"

        for sample in ["train", "test", "dev"]:

            sample_file = data_folder / (sample + ".txt")
            if not sample_file.is_file():

                zip_path = cached_path(
                    f"{github_url}", Path("datasets") / dataset_name
                )

                # unzip the downloaded repo and merge the train, dev and test datasets
                unpack_file(zip_path, data_folder, "zip", False)  # unzipped folder name: WNUT_2020_NER-master

                if sample == "test":
                    file_path = data_folder / Path("WNUT_2020_NER-master/data/" + sample + "_data_2020/Conll_Format/")
                else:
                    file_path = data_folder / Path("WNUT_2020_NER-master/data/" + sample + "_data/Conll_Format/")
                filenames = os.listdir(file_path)
                with open(data_folder / (sample + '.txt'), 'w') as outfile:
                    for fname in filenames:
                        with open(file_path / fname) as infile:
                            lines = infile.read()
                            outfile.write(lines)

                shutil.rmtree(str(data_folder / "WNUT_2020_NER-master"))  # clean up when done

        super(WNUT_2020_NER, self).__init__(
            data_folder,
            columns,
            tag_to_bioes=tag_to_bioes,
            encoding="utf-8",
            in_memory=in_memory,
            document_separator_token=None if not document_as_sequence else "-DOCSTART-",
            **corpusargs,
        )


def _download_wikiner(language_code: str, dataset_name: str):
    # download data if necessary
    wikiner_path = (
        "https://raw.githubusercontent.com/dice-group/FOX/master/input/Wikiner/"
    )
    lc = language_code

    data_file = (
            Path(flair.cache_root)
            / "datasets"
            / dataset_name
            / f"aij-wikiner-{lc}-wp3.train"
    )
    if not data_file.is_file():

        cached_path(
            f"{wikiner_path}aij-wikiner-{lc}-wp3.bz2", Path("datasets") / dataset_name
        )
        import bz2, shutil

        # unpack and write out in CoNLL column-like format
        bz_file = bz2.BZ2File(
            Path(flair.cache_root)
            / "datasets"
            / dataset_name
            / f"aij-wikiner-{lc}-wp3.bz2",
            "rb",
        )
        with bz_file as f, open(
                Path(flair.cache_root)
                / "datasets"
                / dataset_name
                / f"aij-wikiner-{lc}-wp3.train",
                "w",
                encoding="utf-8"
        ) as out:
            for line in f:
                line = line.decode("utf-8")
                words = line.split(" ")
                for word in words:
                    out.write("\t".join(word.split("|")) + "\n")


class XTREME(MultiCorpus):
    def __init__(
            self,
            languages: Union[str, List[str]] = None,
            base_path: Union[str, Path] = None,
            tag_to_bioes: str = "ner",
            in_memory: bool = False,
            **corpusargs,
    ):
        """
        Xtreme corpus for cross-lingual NER consisting of datasets of a total of 176 languages. The data comes from the google
        research work XTREME https://github.com/google-research/xtreme. All datasets for NER and respective language abbreviations (e.g.
        "en" for english can be found here https://www.amazon.com/clouddrive/share/d3KGCRCIYwhKJF0H3eWA26hjg2ZCRhjpEQtDL70FSBN/folder/C43gs51bSIaq5sFTQkWNCQ?_encoding=UTF8&*Version*=1&*entries*=0&mgh=1 )
        The data is derived from the wikiann dataset https://elisa-ie.github.io/wikiann/ (license: https://opendatacommons.org/licenses/by/)

        Parameters
        ----------
        languages : Union[str, List[str]], optional
            Default the 40 languages that are used in XTREME are loaded. Otherwise on can hand over a strings or a list of strings
            consisiting of abbreviations for languages. All datasets will be loaded in a MultiCorpus object.
        base_path : Union[str, Path], optional
            Default is None, meaning that corpus gets auto-downloaded and loaded. You can override this
            to point to a different folder but typically this should not be necessary.
        tag_to_bioes : str, optional
            The data is in bio-format. It will by default (with the string "ner" as value) be transformed
            into the bioes format. If you dont want that set it to None.

        """
        # if no languages are given as argument all languages used in XTREME will be loaded
        if not languages:
            languages = ["af", "ar", "bg", "bn", "de", "el", "en", "es", "et", "eu", "fa", "fi", "fr", "he", "hi", "hu",
                         "id", "it", "ja", "jv", "ka", "kk", "ko", "ml", "mr", "ms", "my", "nl", "pt", "ru", "sw", "ta",
                         "te", "th", "tl", "tr", "ur", "vi", "yo", "zh"]

        # if only one language is given
        if type(languages) == str:
            languages = [languages]

        if type(base_path) == str:
            base_path: Path = Path(base_path)

        # column format
        columns = {0: "text", 1: "ner"}

        # this dataset name
        dataset_name = "xtreme"

        # default dataset folder is the cache root
        if not base_path:
            base_path = Path(flair.cache_root) / "datasets"
        data_folder = base_path / dataset_name

        # For each language in languages, the file is downloaded if not existent
        # Then a comlumncorpus of that data is created and saved in a list
        # This list is handed to the multicorpus

        # list that contains the columncopora
        corpora = []

        hu_path = "https://nlp.informatik.hu-berlin.de/resources/datasets/panx_dataset"

        # download data if necessary
        for language in languages:

            language_folder = data_folder / language

            # if language not downloaded yet, download it
            if not language_folder.exists():

                file_name = language + '.tar.gz'
                # create folder
                os.makedirs(language_folder)

                # download from HU Server
                temp_file = cached_path(
                    hu_path + "/" + file_name,
                    Path("datasets") / dataset_name / language
                )

                # unzip
                print("Extract data...")
                import tarfile
                tar = tarfile.open(str(temp_file), "r:gz")
                for part in ["train", "test", "dev"]:
                    tar.extract(part, str(language_folder))
                tar.close()
                print('...done.')

                # transform data into required format
                print("Process dataset...")
                for part in ["train", "test", "dev"]:
                    xtreme_to_simple_ner_annotation(str(language_folder / part))
                print('...done.')

            # initialize comlumncorpus and add it to list
            print("Read data into corpus...")
            corp = ColumnCorpus(data_folder=language_folder,
                                column_format=columns,
                                tag_to_bioes=tag_to_bioes,
                                in_memory=in_memory,
                                )
            corpora.append(corp)
            print("...done.")

        super(XTREME, self).__init__(
            corpora, name='xtreme',
        )


def xtreme_to_simple_ner_annotation(data_file: Union[str, Path]):
    with open(data_file, 'r', encoding='utf-8') as f:
        lines = f.readlines()
    with open(data_file, 'w', encoding='utf-8') as f:
        for line in lines:
            if line == '\n':
                f.write(line)
            else:
                liste = line.split()
                f.write(liste[0].split(':', 1)[1] + ' ' + liste[1] + '\n')<|MERGE_RESOLUTION|>--- conflicted
+++ resolved
@@ -1521,12 +1521,8 @@
         )
 
 
-<<<<<<< HEAD
-def convert_ufsac_to_conll(data_file: Union[str, Path], encoding: str = "utf8"):
-=======
 def from_ufsac_to_conll(xml_file: Union[str, Path], conll_file: Union[str, Path], encoding: str = "utf8",
                         cut_multisense: bool = True):
->>>>>>> 8d88f107
     """
     Function that converts the UFSAC format into the needed CoNLL format in a new file. The IOB2 format will be used if
     chunks reside within the data.
@@ -1556,13 +1552,9 @@
 
         tag_start = string.find('"') + 1
 
-<<<<<<< HEAD
-    with open(file=data_file, mode='r', encoding=encoding) as f:  # get file lines
-=======
         if string.count('%') > 1 and cut_multisense is True:  # check for multisense
 
             tag_end = string.find(';', tag_start)
->>>>>>> 8d88f107
 
         else:
 
@@ -1576,11 +1568,7 @@
 
         lines = f.readlines()
 
-<<<<<<< HEAD
-    with open(file=data_file, mode='w', encoding=encoding) as f:  # alter file to CoNLL format
-=======
     with open(file=conll_file, mode='w', encoding=encoding) as f:  # alter file to CoNLL format
->>>>>>> 8d88f107
 
         for line in lines:
 
@@ -1807,21 +1795,11 @@
             )
             log.warning("-" * 100)
 
-<<<<<<< HEAD
-        # convert the files to CoNLL
-
-        if train_file is not None:
-            convert_ufsac_to_conll(data_file=Path(data_folder / train_file), encoding="latin-1")
-
-        if test_file is not None:
-            convert_ufsac_to_conll(data_file=Path(data_folder / test_file), encoding="latin-1")
-=======
         # determine correct CoNLL files
 
         train_file = determine_conll_file(file=train_file, data_folder=data_folder, cut_multisense=cut_multisense)
         dev_file = determine_conll_file(file=dev_file, data_folder=data_folder, cut_multisense=cut_multisense)
         test_file = determine_conll_file(file=test_file, data_folder=data_folder, cut_multisense=cut_multisense)
->>>>>>> 8d88f107
 
         super(WSD_UFSAC, self).__init__(
             data_folder,
