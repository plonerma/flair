--- conflicted
+++ resolved
@@ -108,8 +108,6 @@
         # Extract all the contents of zip file in current directory
         zipObj.extractall(Path(unzip_to))
 
-
-<<<<<<< HEAD
 def unpack_file(file: Path, unpack_to: Path, mode: str = None, keep: bool = True):
     """
         Unpacks a file to the given location.
@@ -127,7 +125,7 @@
             zipObj.extractall(unpack_to)
 
     elif mode == "targz" or (
-        mode is None and str(file).endswith("tar.gz") or str(file).endswith("tgz")
+            mode is None and str(file).endswith("tar.gz") or str(file).endswith("tgz")
     ):
         import tarfile
 
@@ -162,12 +160,9 @@
         os.remove(str(file))
 
 
-def download_file(url: str, cache_dir: Path):
-=======
 def download_file(url: str, cache_dir: Union[str, Path]):
     if type(cache_dir) is str:
         cache_dir = Path(cache_dir)
->>>>>>> a5d2ffcf
     cache_dir.mkdir(parents=True, exist_ok=True)
 
     filename = re.sub(r".+/", "", url)
